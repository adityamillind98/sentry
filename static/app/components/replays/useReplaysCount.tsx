--- conflicted
+++ resolved
@@ -93,7 +93,6 @@
       }
 
       if (query.field === 'issue.id') {
-<<<<<<< HEAD
         const results = await Promise.allSettled(
           query.conditions.map(cond =>
             api.requestPromise(
@@ -102,21 +101,11 @@
                 query: {
                   query: cond,
                   statsPeriod: '14d',
+                  project: [Number(project?.id)],
                 },
               }
             )
           )
-=======
-        const response = await api.requestPromise(
-          `/organizations/${organization.slug}/issue-replay-count/`,
-          {
-            query: {
-              query: query.conditions,
-              statsPeriod: '14d',
-              project: [Number(project?.id)],
-            },
-          }
->>>>>>> 0e401267
         );
 
         const counts = results

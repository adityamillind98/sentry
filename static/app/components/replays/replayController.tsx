--- conflicted
+++ resolved
@@ -123,7 +123,6 @@
           icon={<IconSettings size="sm" />}
         />
       )}
-<<<<<<< HEAD
     >
       <CompositeSelect.Region
         label={t('Playback Speed')}
@@ -145,26 +144,6 @@
           {
             label: t('Fast-forward inactivity'),
             value: SKIP_OPTION_VALUE,
-=======
-      sections={[
-        {
-          defaultValue: speed,
-          label: t('Playback Speed'),
-          value: 'playback_speed',
-          onChange: setSpeed,
-          options: speedOptions.map(option => ({
-            label: `${option}x`,
-            value: option,
-          })),
-        },
-        {
-          multiple: true,
-          defaultValue: isSkippingInactive ? [SKIP_OPTION_VALUE] : [],
-          label: '',
-          value: 'fast_forward',
-          onChange: (value: (typeof SKIP_OPTION_VALUE)[]) => {
-            toggleSkipInactive(value.length > 0);
->>>>>>> 7edf54e7
           },
         ]}
       />

--- conflicted
+++ resolved
@@ -20,46 +20,6 @@
   const {colorCoding, xAxis, type} = useFlamegraphPreferences();
   const dispatch = useDispatchFlamegraphState();
 
-<<<<<<< HEAD
-=======
-  const options = useMemo(() => {
-    return [
-      {
-        label: t('X Axis'),
-        value: 'x axis',
-        defaultValue: xAxis,
-        options: Object.entries(X_AXIS).map(([value, label]) => ({
-          label,
-          value,
-          disabled: type === 'flamegraph' && value === 'transaction',
-        })),
-        onChange: value =>
-          dispatch({
-            type: 'set xAxis',
-            payload: value,
-          }),
-      },
-      {
-        label: t('Color Coding'),
-        value: 'by symbol name',
-        defaultValue: colorCoding,
-        options: Object.entries(COLOR_CODINGS).map(([value, label]) => ({
-          label,
-          value,
-        })),
-        onChange: value =>
-          dispatch({
-            type: 'set color coding',
-            payload: value,
-          }),
-      },
-    ];
-    // If we add color and xAxis it updates the memo and the component is re-rendered (losing hovered state)
-    // Not ideal, but since we are only passing default value I guess we can live with it
-    // eslint-disable-next-line react-hooks/exhaustive-deps
-  }, [dispatch]);
-
->>>>>>> 7edf54e7
   return (
     <Fragment>
       <Button size="xs" onClick={() => canvasPoolManager.dispatch('reset zoom', [])}>
@@ -77,7 +37,10 @@
         <CompositeSelect.Region
           label={t('X Axis')}
           value={xAxis}
-          options={xAxisOptions}
+          options={xAxisOptions.map(opt => ({
+            ...opt,
+            disabled: opt.value === 'transaction' && type === 'flamegraph',
+          }))}
           onChange={value =>
             dispatch({
               type: 'set xAxis',

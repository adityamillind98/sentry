--- conflicted
+++ resolved
@@ -4,7 +4,7 @@
 import MenuHeader from 'sentry/components/actions/menuHeader';
 import ExternalLink from 'sentry/components/links/externalLink';
 import MenuItem from 'sentry/components/menuItem';
-import Tag, {Background} from 'sentry/components/tag';
+import Tag from 'sentry/components/tag';
 import Truncate from 'sentry/components/truncate';
 import space from 'sentry/styles/space';
 import {getDuration} from 'sentry/utils/formatters';
@@ -49,19 +49,6 @@
     display: flex;
     color: ${p => nodeColors(p.theme)[p.type || 'white'].color};
   }
-<<<<<<< HEAD
-
-  /*
-   * When the EventNode is contains an icon, we need to offset the
-   * component a little for all the EventNodes to be aligned.
-   */
-  ${p => p.shouldOffset && `margin-top: ${space(0.5)}`}
-=======
-  & ${/* sc-selector */ Background} {
-    background-color: ${p => nodeColors(p.theme)[p.type || 'white'].background};
-    border: 1px solid ${p => nodeColors(p.theme)[p.type || 'white'].border};
-  }
->>>>>>> da753f30
 `;
 
 export const TraceConnector = styled('div')`

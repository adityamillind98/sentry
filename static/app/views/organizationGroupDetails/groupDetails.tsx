--- conflicted
+++ resolved
@@ -188,14 +188,10 @@
   }
 
   componentDidMount() {
-<<<<<<< HEAD
     // prevent duplicate analytics
-    this.props.setDisableRouteAnalytics(true);
-    this.fetchData(true);
-=======
+    this.props.setDisableRouteAnalytics();
     // only track the view if we are loading the event early
     this.fetchData(this.canLoadEventEarly(this.props));
->>>>>>> 51cacc00
     if (this.props.organization.features.includes('session-replay-ui')) {
       this.fetchReplayIds();
     }

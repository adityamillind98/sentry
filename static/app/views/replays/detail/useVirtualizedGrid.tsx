import {
  DependencyList,
  RefObject,
  useCallback,
  useEffect,
  useMemo,
  useState,
} from 'react';
import {CellMeasurerCache, CellMeasurerCacheParams, MultiGrid} from 'react-virtualized';

type Opts = {
  /**
   * Options for the CellMeasurerCache constructor
   */
  cellMeasurer: CellMeasurerCacheParams;
  /**
   * How many columns are being rendered
   * */
  columnCount: number;
  /**
   * List of other values that should trigger re-computing column sizes
   * */
  deps: DependencyList;
  /**
   * There must be one column with a dynamic width, so the table can fill all available width inside the container
   */
<<<<<<< HEAD
  dyanmicColumnIndex: number;
=======
  dynamicColumnIndex: number;
>>>>>>> 9548720b
  /**
   * The <MultiGrid> elem.
   */
  gridRef: RefObject<MultiGrid>;
};
<<<<<<< HEAD

=======
>>>>>>> 9548720b
function useVirtualizedGrid({
  cellMeasurer,
  columnCount,
  deps,
<<<<<<< HEAD
  dyanmicColumnIndex,
=======
  dynamicColumnIndex,
>>>>>>> 9548720b
  gridRef,
}: Opts) {
  const cache = useMemo(() => new CellMeasurerCache(cellMeasurer), [cellMeasurer]);
  const [scrollBarWidth, setScrollBarWidth] = useState(0);
<<<<<<< HEAD

  const onWrapperResize = useCallback(() => {
    // TODO: debounce?
    gridRef.current?.recomputeGridSize({columnIndex: dyanmicColumnIndex});
  }, [gridRef, dyanmicColumnIndex]);

  // Recompute the width of the dynamic column when deps change (ie: a search/filter is applied)
  useEffect(onWrapperResize, [onWrapperResize, deps]);

  const onScrollbarPresenceChange = useCallback(({vertical, size}) => {
    setScrollBarWidth(vertical ? size : 0);
  }, []);

  const getColumnWidth = useCallback(
    (width: number) =>
      ({index}) => {
        if (index === dyanmicColumnIndex) {
          const colWidth = Math.max(
            Array.from(new Array(columnCount)).reduce(
              (remaining, _, i) =>
                i === dyanmicColumnIndex
                  ? remaining
                  : remaining - cache.columnWidth({index: i}),
              width - scrollBarWidth
            ),
            200
          );
          return colWidth;
        }

        return cache.columnWidth({index});
      },
    [cache, columnCount, dyanmicColumnIndex, scrollBarWidth]
=======

  const onWrapperResize = useCallback(() => {
    // TODO: debounce?
    gridRef.current?.recomputeGridSize({columnIndex: dynamicColumnIndex});
  }, [gridRef, dynamicColumnIndex]);

  // Recompute the width of the dynamic column when deps change (ie: a search/filter is applied)
  useEffect(onWrapperResize, [onWrapperResize, deps]);

  const onScrollbarPresenceChange = useCallback(({vertical, size}) => {
    setScrollBarWidth(vertical ? size : 0);
  }, []);

  const getColumnWidth = useCallback(
    (width: number) =>
      ({index}) => {
        if (index !== dynamicColumnIndex) {
          return cache.columnWidth({index});
        }

        const columns = Array.from(new Array(columnCount));
        const fullWidth = width - scrollBarWidth;
        // Take the full width available, and remove all the static/cached widths
        // so we know how much space is available for our dynamic column.
        const colWidth = columns.reduce(
          (remainingWidth, _, i) =>
            i === dynamicColumnIndex
              ? remainingWidth
              : remainingWidth - cache.columnWidth({index: i}),
          fullWidth
        );
        return Math.max(colWidth, 200);
      },
    [cache, columnCount, dynamicColumnIndex, scrollBarWidth]
>>>>>>> 9548720b
  );

  return {
    cache,
    getColumnWidth,
    onScrollbarPresenceChange,
    onWrapperResize,
  };
}

export default useVirtualizedGrid;<|MERGE_RESOLUTION|>--- conflicted
+++ resolved
@@ -24,68 +24,22 @@
   /**
    * There must be one column with a dynamic width, so the table can fill all available width inside the container
    */
-<<<<<<< HEAD
-  dyanmicColumnIndex: number;
-=======
   dynamicColumnIndex: number;
->>>>>>> 9548720b
   /**
    * The <MultiGrid> elem.
    */
   gridRef: RefObject<MultiGrid>;
 };
-<<<<<<< HEAD
 
-=======
->>>>>>> 9548720b
 function useVirtualizedGrid({
   cellMeasurer,
   columnCount,
   deps,
-<<<<<<< HEAD
-  dyanmicColumnIndex,
-=======
   dynamicColumnIndex,
->>>>>>> 9548720b
   gridRef,
 }: Opts) {
   const cache = useMemo(() => new CellMeasurerCache(cellMeasurer), [cellMeasurer]);
   const [scrollBarWidth, setScrollBarWidth] = useState(0);
-<<<<<<< HEAD
-
-  const onWrapperResize = useCallback(() => {
-    // TODO: debounce?
-    gridRef.current?.recomputeGridSize({columnIndex: dyanmicColumnIndex});
-  }, [gridRef, dyanmicColumnIndex]);
-
-  // Recompute the width of the dynamic column when deps change (ie: a search/filter is applied)
-  useEffect(onWrapperResize, [onWrapperResize, deps]);
-
-  const onScrollbarPresenceChange = useCallback(({vertical, size}) => {
-    setScrollBarWidth(vertical ? size : 0);
-  }, []);
-
-  const getColumnWidth = useCallback(
-    (width: number) =>
-      ({index}) => {
-        if (index === dyanmicColumnIndex) {
-          const colWidth = Math.max(
-            Array.from(new Array(columnCount)).reduce(
-              (remaining, _, i) =>
-                i === dyanmicColumnIndex
-                  ? remaining
-                  : remaining - cache.columnWidth({index: i}),
-              width - scrollBarWidth
-            ),
-            200
-          );
-          return colWidth;
-        }
-
-        return cache.columnWidth({index});
-      },
-    [cache, columnCount, dyanmicColumnIndex, scrollBarWidth]
-=======
 
   const onWrapperResize = useCallback(() => {
     // TODO: debounce?
@@ -120,7 +74,6 @@
         return Math.max(colWidth, 200);
       },
     [cache, columnCount, dynamicColumnIndex, scrollBarWidth]
->>>>>>> 9548720b
   );
 
   return {

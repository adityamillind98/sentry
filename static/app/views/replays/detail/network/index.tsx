--- conflicted
+++ resolved
@@ -143,11 +143,7 @@
                 overscanColumnCount={COLUMN_COUNT}
                 overscanRowCount={5}
                 rowCount={items.length + 1}
-<<<<<<< HEAD
-                rowHeight={28}
-=======
                 rowHeight={({index}) => (index === 0 ? HEADER_HEIGHT : BODY_HEIGHT)}
->>>>>>> 7c6bfe69
                 width={width}
               />
             )}

from __future__ import annotations

import abc
import logging
import sys
from collections import namedtuple
from enum import Enum
from typing import Any, Dict, FrozenSet, Mapping, MutableMapping, Optional, Sequence
from urllib.request import Request

from sentry import audit_log
from sentry.db.models.manager import M
from sentry.exceptions import InvalidIdentity
from sentry.models import ExternalActor, Identity, Integration, Organization, Team
from sentry.pipeline import PipelineProvider
from sentry.pipeline.views.base import PipelineView
from sentry.services.hybrid_cloud.integration import APIOrganizationIntegration, integration_service
from sentry.shared_integrations.constants import (
    ERR_INTERNAL,
    ERR_UNAUTHORIZED,
    ERR_UNSUPPORTED_RESPONSE_TYPE,
)
from sentry.shared_integrations.exceptions import (
    ApiError,
    ApiHostError,
    ApiUnauthorized,
    IntegrationError,
    IntegrationFormError,
    UnsupportedResponseType,
)
from sentry.utils.audit import create_audit_entry

FeatureDescription = namedtuple(
    "FeatureDescription",
    [
        "description",  # A markdown description of the feature
        "featureGate",  # A IntegrationFeature that gates this feature
    ],
)


IntegrationMetadata = namedtuple(
    "IntegrationMetadata",
    [
        "description",  # A markdown description of the integration
        "features",  # A list of FeatureDescriptions
        "author",  # The integration author's name
        "noun",  # The noun used to identify the integration
        "issue_url",  # URL where issues should be opened
        "source_url",  # URL to view the source
        "aspects",  # A map of integration specific 'aspects' to the aspect config.
    ],
)


class IntegrationMetadata(IntegrationMetadata):  # type: ignore
    @staticmethod
    def feature_flag_name(f: Optional[str]) -> Optional[str]:
        """
        FeatureDescriptions are set using the IntegrationFeatures constants,
        however we expose them here as mappings to organization feature flags, thus
        we prefix them with `integration`.
        """
        if f is not None:
            return f"integrations-{f}"
        return None

    def _asdict(self) -> Dict[str, Sequence[Any]]:
        metadata = super()._asdict()
        metadata["features"] = [
            {
                "description": f.description.strip(),
                "featureGate": self.feature_flag_name(f.featureGate.value),
            }
            for f in metadata["features"]
        ]
        return metadata


class IntegrationFeatures(Enum):
    """
    IntegrationFeatures are used for marking supported features on an
    integration. Features are marked on the IntegrationProvider itself, as well
    as used within the FeatureDescription.

    NOTE: Features in this list that are gated by an organization feature flag
    *must* match the suffix of the organization feature flag name.
    """

    ALERT_RULE = "alert-rule"
    CHAT_UNFURL = "chat-unfurl"
    COMMITS = "commits"
    INCIDENT_MANAGEMENT = "incident-management"
    ISSUE_BASIC = "issue-basic"
    ISSUE_SYNC = "issue-sync"
    MOBILE = "mobile"
    SERVERLESS = "serverless"
    TICKET_RULES = "ticket-rules"
    STACKTRACE_LINK = "stacktrace-link"
    CODEOWNERS = "codeowners"

    # features currently only existing on plugins:
    DATA_FORWARDING = "data-forwarding"
    SESSION_REPLAY = "session-replay"
    DEPLOYMENT = "deployment"


class IntegrationProvider(PipelineProvider, abc.ABC):
    """
    An integration provider describes a third party that can be registered within Sentry.

    The core behavior is simply how to add the integration (the setup
    pipeline), which will likely use a nested pipeline for identity
    authentication, and what kind of configuration is stored.

    This is similar to Sentry's legacy 'plugin' information, except that an
    integration is lives as an instance in the database, and the ``IntegrationProvider``
    class is just a descriptor for how that object functions, and what behavior
    it provides (such as extensions provided).
    """

    # a unique identifier to use when creating the ``Integration`` object.
    # Only needed when you want to create the above object with something other
    # than ``key``. See: VstsExtensionIntegrationProvider.
    _integration_key: Optional[str] = None

    # Whether this integration should show up in the list on the Organization
    # Integrations page.
    visible = True

    # an IntegrationMetadata object, used to provide extra details in the
    # configuration interface of the integration.
    metadata: Optional[IntegrationMetadata] = None

    # an Integration class that will manage the functionality once installed
    integration_cls: Optional[Any] = None

    # configuration for the setup dialog
    setup_dialog_config = {"width": 600, "height": 600}

    # whether or not the integration installation be initiated from Sentry
    can_add = True

    # if the integration can be uninstalled in Sentry, set to False
    # if True, the integration must be uninstalled from the other platform
    # which is uninstalled/disabled via webhook
    can_disable = False

    # if the integration has no application-style access token, associate
    # the installer's identity to the organization integration
    needs_default_identity = False

    # can be any number of IntegrationFeatures
    features: FrozenSet[IntegrationFeatures] = frozenset()

    # if this is hidden without the feature flag
    requires_feature_flag = False

    @classmethod
    def get_installation(cls, model: M, organization_id: int, **kwargs: Any) -> Any:
        if cls.integration_cls is None:
            raise NotImplementedError

        assert type(organization_id) == int
        return cls.integration_cls(model, organization_id, **kwargs)

    @property
    def integration_key(self) -> Optional[str]:
        return self._integration_key or self.key

    def get_logger(self) -> logging.Logger:
        return logging.getLogger(f"sentry.integration.{self.key}")

    def post_install(
        self, integration: Integration, organization: Organization, extra: Optional[Any] = None
    ) -> None:
        pass

    def create_audit_log_entry(
        self,
        integration: Integration,
        organization: Organization,
        request: Request,
        action: str,
        extra: Optional[Any] = None,
    ) -> None:
        """
        Creates an audit log entry for the newly installed integration.
        """
        if action == "install":
            create_audit_entry(
                request=request,
                organization=organization,
                target_object=integration.id,
                event=audit_log.get_event_id("INTEGRATION_ADD"),
                data={"provider": integration.provider, "name": integration.name},
            )

    def get_pipeline_views(self) -> Sequence[PipelineView]:
        """
        Return a list of ``View`` instances describing this integration's
        configuration pipeline.

        >>> def get_pipeline_views(self):
        >>>    return []
        """
        raise NotImplementedError

    def build_integration(self, state: Mapping[str, Any]) -> Mapping[str, Any]:
        """
        Given state captured during the setup pipeline, return a dictionary
        of configuration and metadata to store with this integration.

        This data **must not** be specific to an organization, as the
        integration may be shared among multiple organizations.

        This is the ideal place to store metadata like the 'name' or 'url' to
        the relevant entity, or shared API keys.

        This **must** return an 'external_id' attribute.

        This **should** return a 'name' attribute.

        >>> def build_integration(self, state):
        >>>     return {
        >>>         'external_id': state['id'],
        >>>         'name': state['name'],
        >>>         'metadata': {'url': state['url']},
        >>>     }

        This can return the 'expect_exists' flag, and this method  will expect
        that the passed 'external_id' exists and will not attempt to recreate
        or update the integration.

        >>> def build_integration(self, state):
        >>>    return {
        >>>        'external_id': state['id'],
        >>>        'expect_exists': True,
        >>>    }

        """
        raise NotImplementedError

    def setup(self) -> None:
        """
        Executed once Sentry has been initialized at runtime.

        >>> def setup(self):
        >>>     bindings.add('repository.provider', GitHubRepositoryProvider, key='github')
        """

    def has_feature(self, feature: IntegrationFeatures) -> bool:
        return feature in self.features


class IntegrationInstallation:
    """
    An IntegrationInstallation represents an installed integration and manages the
    core functionality of the integration.
    """

    logger = logging.getLogger("sentry.integrations")

    def __init__(self, model: M, organization_id: int) -> None:
        self.model = model
        self.organization_id = organization_id
        self._org_integration: APIOrganizationIntegration | None

    @property
    def org_integration(self) -> APIOrganizationIntegration | None:
        if not hasattr(self, "_org_integration"):
            self._org_integration = integration_service.get_organization_integration(
                integration_id=self.model.id,
                organization_id=self.organization_id,
            )
        return self._org_integration

    @org_integration.setter
    def org_integration(self, org_integration: APIOrganizationIntegration) -> None:
        self._org_integration = org_integration

    def get_organization_config(self) -> Sequence[Any]:
        """
        Returns a list of JSONForm configuration object descriptors used to
        configure the integration per-organization. This simply represents the
        configuration structure.

        See the JSONForm react component for structure details.
        """
        return []

    def update_organization_config(self, data: MutableMapping[str, Any]) -> None:
        """
        Update the configuration field for an organization integration.
        """
        if not self.org_integration:
            return

        config = self.org_integration.config
        config.update(data)
        self.org_integration = integration_service.update_organization_integration(
            org_integration_id=self.org_integration.id,
            config=config,
        )

    def get_config_data(self) -> Mapping[str, str]:
        # Explicitly typing to satisfy mypy.
        if not self.org_integration:
            return {}
        config_data: Mapping[str, str] = self.org_integration.config
        return config_data

    def get_dynamic_display_information(self) -> Optional[Mapping[str, Any]]:
        return None

    def get_client(self) -> Any:
        # Return the api client for a given provider
        raise NotImplementedError

    def get_default_identity(self) -> Identity | None:
        """For Integrations that rely solely on user auth for authentication."""
<<<<<<< HEAD

        if not self.org_integration:
            return None
=======
        if not self.org_integration:
            raise Identity.DoesNotExist
>>>>>>> 8e45196f
        return Identity.objects.get(id=self.org_integration.default_auth_id)

    def error_message_from_json(self, data: Mapping[str, Any]) -> Any:
        return data.get("message", "unknown error")

    def error_fields_from_json(self, data: Mapping[str, Any]) -> Optional[Any]:
        """
        If we can determine error fields from the response JSON this should
        format and return them, allowing an IntegrationFormError to be raised.
        Return None if no form errors are present.

        Error fields should be in the format: {field: [message]}
        """
        return None

    def message_from_error(self, exc: Exception) -> str:
        if isinstance(exc, ApiUnauthorized):
            return ERR_UNAUTHORIZED
        elif isinstance(exc, ApiHostError):
            # Explicitly typing to satisfy mypy.
            message: str = exc.text
            return message
        elif isinstance(exc, UnsupportedResponseType):
            return ERR_UNSUPPORTED_RESPONSE_TYPE.format(content_type=exc.content_type)
        elif isinstance(exc, ApiError):
            if exc.json:
                msg = self.error_message_from_json(exc.json) or "unknown error"
            else:
                msg = "unknown error"
            return f"Error Communicating with {self.model.get_provider().name} (HTTP {exc.code}): {msg}"
        else:
            return ERR_INTERNAL

    def raise_error(self, exc: Exception, identity: Optional[Identity] = None) -> None:
        if isinstance(exc, ApiUnauthorized):
            raise InvalidIdentity(self.message_from_error(exc), identity=identity).with_traceback(
                sys.exc_info()[2]
            )
        elif isinstance(exc, ApiError):
            if exc.json:
                error_fields = self.error_fields_from_json(exc.json)
                if error_fields is not None:
                    raise IntegrationFormError(error_fields).with_traceback(sys.exc_info()[2])

            raise IntegrationError(self.message_from_error(exc)).with_traceback(sys.exc_info()[2])
        elif isinstance(exc, IntegrationError):
            raise
        else:
            self.logger.exception(str(exc))
            raise IntegrationError(self.message_from_error(exc)).with_traceback(sys.exc_info()[2])

    @property
    def metadata(self) -> IntegrationMetadata:
        # Explicitly typing to satisfy mypy.
        _metadata: IntegrationMetadata = self.model.metadata
        return _metadata

    def uninstall(self) -> None:
        """
        For integrations that need additional steps for uninstalling
        that are not covered by the deletion task for OrganizationIntegration
        task.
        """
        pass

    # NotifyBasicMixin noops

    def notify_remove_external_team(self, external_team: ExternalActor, team: Team) -> None:
        pass

    def remove_notification_settings(self, actor_id: int, provider: str) -> None:
        pass<|MERGE_RESOLUTION|>--- conflicted
+++ resolved
@@ -319,14 +319,8 @@
 
     def get_default_identity(self) -> Identity | None:
         """For Integrations that rely solely on user auth for authentication."""
-<<<<<<< HEAD
-
-        if not self.org_integration:
-            return None
-=======
         if not self.org_integration:
             raise Identity.DoesNotExist
->>>>>>> 8e45196f
         return Identity.objects.get(id=self.org_integration.default_auth_id)
 
     def error_message_from_json(self, data: Mapping[str, Any]) -> Any:

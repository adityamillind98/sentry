--- conflicted
+++ resolved
@@ -9,19 +9,13 @@
     build_attachment_title,
     build_footer,
     format_actor_option,
-<<<<<<< HEAD
     format_actor_options,
 )
 from sentry.models import Event, GroupStatus, Integration, Project
-=======
-)
-from sentry.models import Event, GroupStatus, Project
->>>>>>> b4d4242b
 from sentry.models.group import Group
 from sentry.models.rule import Rule
 
 from ..utils import ACTION_TYPE
-<<<<<<< HEAD
 from .base import MSTeamsMessageBuilder
 from .block import (
     ActionType,
@@ -33,13 +27,6 @@
     create_column_set_block,
     create_container_block,
     create_input_choice_set_block,
-=======
-from .block import (
-    TextSize,
-    TextWeight,
-    create_column_block,
-    create_column_set_block,
->>>>>>> b4d4242b
     create_logo_block,
     create_text_block,
 )
@@ -86,10 +73,6 @@
 
 def build_group_title(group: Group) -> TextBlock:
     text = build_attachment_title(group)
-<<<<<<< HEAD
-=======
-
-    link = group.get_absolute_url(params={"referrer": "msteams"})
 
     title_text = f"[{text}]({link})"
     return create_text_block(
@@ -109,20 +92,10 @@
             weight=TextWeight.BOLDER,
         )
 
->>>>>>> b4d4242b
 
 def create_footer_logo_block():
     return create_logo_block(height="20px")
 
-<<<<<<< HEAD
-    title_text = f"[{text}]({link})"
-    return create_text_block(
-        title_text,
-        size=TextSize.LARGE,
-        weight=TextWeight.BOLDER,
-    )
-=======
->>>>>>> b4d4242b
 
 def create_footer_text_block(footer_text: str) -> TextBlock:
     return create_text_block(
@@ -132,31 +105,6 @@
         wrap=False,
     )
 
-<<<<<<< HEAD
-def build_group_descr(group: Group) -> TextBlock:
-    # TODO: implement with event as well
-    text = build_attachment_text(group)
-    if text:
-        return create_text_block(
-            text,
-            size=TextSize.MEDIUM,
-            weight=TextWeight.BOLDER,
-        )
-
-
-def create_footer_logo_block():
-    return create_logo_block(height="20px")
-
-
-def create_footer_text_block(footer_text: str) -> TextBlock:
-    return create_text_block(
-        footer_text,
-        size=TextSize.SMALL,
-        weight=TextWeight.LIGHTER,
-        wrap=False,
-    )
-
-=======
 
 def get_timestamp(group: Group, event: Event) -> str:
     ts = group.last_seen
@@ -179,81 +127,6 @@
         horizontalAlignment="Center",
     )
 
-
-def build_group_footer(group: Group, rules: Sequence[Rule], event: Event) -> ColumnSetBlock:
-    project = Project.objects.get_from_cache(id=group.project_id)
-
-    # TODO: implement with event as well
-    image_column = create_footer_logo_block()
-
-    text = build_footer(group, project, rules, URL_FORMAT)
-
-    text_column = create_column_block(create_footer_text_block(text), isSubtle=True, spacing="none")
-
-    date_column = create_date_block(group, event)
-
-    return create_column_set_block(
-        image_column,
-        text_column,
-        date_column,
-    )
->>>>>>> b4d4242b
-
-def get_timestamp(group: Group, event: Event) -> str:
-    ts = group.last_seen
-
-    date = max(ts, event.datetime) if event else ts
-
-    # Adaptive cards is strict about the isoformat.
-    date_str: str = date.replace(microsecond=0).isoformat()
-
-    return date_str
-
-<<<<<<< HEAD
-=======
-    if group.get_assignee():
-        assign_action = {
-            "type": "Action.Submit",
-            "title": "Unassign",
-            "data": generate_action_payload(ACTION_TYPE.UNASSIGN, event, rules, integration),
-        }
-    else:
-        teams_list = group.project.teams.all().order_by("slug")
-        teams = [{"title": f"#{u.slug}", "value": f"team:{u.id}"} for u in teams_list]
-        teams = [{"title": "Me", "value": ME}] + teams
-        assign_action = {
-            "type": "Action.ShowCard",
-            "version": "1.2",
-            "title": "Assign",
-            "card": {
-                "type": "AdaptiveCard",
-                "body": [
-                    {"type": "Input.ChoiceSet", "id": "assignInput", "value": ME, "choices": teams}
-                ],
-                "actions": [
-                    {
-                        "type": "Action.Submit",
-                        "title": "Assign",
-                        "data": generate_action_payload(
-                            ACTION_TYPE.ASSIGN, event, rules, integration
-                        ),
-                    }
-                ],
-            },
-        }
->>>>>>> b4d4242b
-
-def create_date_block(group: Group, event: Event) -> TextBlock:
-    date_str = get_timestamp(group, event)
-
-    return create_text_block(
-        IssueConstants.DATE_FORMAT.format(date=date_str),
-        size=TextSize.SMALL,
-        weight=TextWeight.LIGHTER,
-        horizontalAlignment="Center",
-    )
-
-<<<<<<< HEAD
 
 def build_group_footer(group: Group, rules: Sequence[Rule], event: Event) -> ColumnSetBlock:
     project = Project.objects.get_from_cache(id=group.project_id)
@@ -375,8 +248,6 @@
     )
 
 
-=======
->>>>>>> b4d4242b
 def build_assignee_note(group):
     assignee = group.get_assignee()
     if assignee:

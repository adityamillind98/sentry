--- conflicted
+++ resolved
@@ -723,13 +723,9 @@
                     had_to_deassign=True,
                 )
     is_member_map = {
-<<<<<<< HEAD
-        project.id: acting_user and project.member_set.filter(user_id=acting_user.id).exists()
-=======
         project.id: (
             project.member_set.filter(user_id=acting_user.id).exists() if acting_user else False
         )
->>>>>>> 49f4235c
         for project in projects
     }
     if result.get("hasSeen"):

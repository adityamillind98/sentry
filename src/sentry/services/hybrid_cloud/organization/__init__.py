--- conflicted
+++ resolved
@@ -1,18 +1,12 @@
 from __future__ import annotations
 
 from abc import abstractmethod
-<<<<<<< HEAD
 from dataclasses import dataclass
-from typing import TYPE_CHECKING, List, Optional
-=======
-from dataclasses import dataclass, field
 from typing import TYPE_CHECKING, Any, List, Mapping, Optional
->>>>>>> 1dd7a01f
 
 from pydantic import Field
 
 from sentry.models.organization import OrganizationStatus
-<<<<<<< HEAD
 from sentry.roles import team_roles
 from sentry.services.hybrid_cloud import (
     InterfaceWithLifecycle,
@@ -20,10 +14,7 @@
     silo_mode_delegation,
     stubbed,
 )
-=======
-from sentry.services.hybrid_cloud import InterfaceWithLifecycle, silo_mode_delegation, stubbed
 from sentry.services.hybrid_cloud.user import APIUser
->>>>>>> 1dd7a01f
 from sentry.silo import SiloMode
 
 if TYPE_CHECKING:
@@ -209,16 +200,10 @@
     user_id: Optional[int] = None
     member_teams: List[ApiTeamMember] = Field(default_factory=list)
     role: str = ""
-<<<<<<< HEAD
+    has_global_access: bool = False
     project_ids: List[int] = Field(default_factory=list)
     scopes: List[str] = Field(default_factory=list)
     flags: ApiOrganizationMemberFlags = Field(default_factory=lambda: ApiOrganizationMemberFlags())
-=======
-    has_global_access: bool = False
-    project_ids: List[int] = field(default_factory=list)
-    scopes: List[str] = field(default_factory=list)
-    flags: ApiOrganizationMemberFlags = field(default_factory=lambda: ApiOrganizationMemberFlags())
->>>>>>> 1dd7a01f
 
     def get_audit_log_metadata(self, user_email: str) -> Mapping[str, Any]:
         team_ids = [mt.team_id for mt in self.member_teams]
@@ -244,25 +229,10 @@
 
 
 @dataclass
-<<<<<<< HEAD
 class ApiOrganizationSummary(SiloDataInterface):
-=======
-class ApiOrganizationInvite:
     id: int = -1
     token: str = ""
     email: str = ""
-
-
-@dataclass
-class ApiOrganizationSummary:
->>>>>>> 1dd7a01f
-    """
-    The subset of organization metadata available from the control silo specifically.
-    """
-
-    slug: str = ""
-    id: int = -1
-    name: str = ""
 
 
 @dataclass

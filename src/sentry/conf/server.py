"""
These settings act as the default (base) settings for the Sentry-provided web-server
"""

import os
import os.path
import platform
import re
import socket
import sys
import tempfile
from datetime import datetime, timedelta
from urllib.parse import urlparse

import sentry
from sentry.utils.celery import crontab_with_minute_jitter
from sentry.utils.types import type_from_value


def gettext_noop(s):
    return s


socket.setdefaulttimeout(5)


def env(key, default="", type=None):
    """
    Extract an environment variable for use in configuration

    :param key: The environment variable to be extracted.
    :param default: The value to be returned if `key` is not found.
    :param type: The type of the returned object (defaults to the type of `default`).
    :return: The environment variable if it exists, else `default`.
    """

    # First check an internal cache, so we can `pop` multiple times
    # without actually losing the value.
    try:
        rv = env._cache[key]
    except KeyError:
        if "SENTRY_RUNNING_UWSGI" in os.environ:
            # We do this so when the process forks off into uwsgi
            # we want to actually be popping off values. This is so that
            # at runtime, the variables aren't actually available.
            fn = os.environ.pop
        else:
            fn = os.environ.__getitem__

        try:
            rv = fn(key)
            env._cache[key] = rv
        except KeyError:
            rv = default

    if type is None:
        type = type_from_value(default)

    return type(rv)


env._cache = {}

ENVIRONMENT = os.environ.get("SENTRY_ENVIRONMENT", "production")

IS_DEV = ENVIRONMENT == "development"

DEBUG = IS_DEV

ADMIN_ENABLED = DEBUG

ADMINS = ()

# Hosts that are considered in the same network (including VPNs).
INTERNAL_IPS = ()

# List of IP subnets which should not be accessible
SENTRY_DISALLOWED_IPS = ()

# When resolving DNS for external sources (source map fetching, webhooks, etc),
# ensure that domains are fully resolved first to avoid poking internal
# search domains.
SENTRY_ENSURE_FQDN = False

# Hosts that are allowed to use system token authentication.
# http://en.wikipedia.org/wiki/Reserved_IP_addresses
INTERNAL_SYSTEM_IPS = (
    "0.0.0.0/8",
    "10.0.0.0/8",
    "100.64.0.0/10",
    "127.0.0.0/8",
    "169.254.0.0/16",
    "172.16.0.0/12",
    "192.0.0.0/29",
    "192.0.2.0/24",
    "192.88.99.0/24",
    "192.168.0.0/16",
    "198.18.0.0/15",
    "198.51.100.0/24",
    "224.0.0.0/4",
    "240.0.0.0/4",
    "255.255.255.255/32",
)

MANAGERS = ADMINS

APPEND_SLASH = True

PROJECT_ROOT = os.path.normpath(os.path.join(os.path.dirname(__file__), os.pardir))

# XXX(dcramer): handle case when we've installed from source vs just running
# this straight out of the repository
if "site-packages" in __file__:
    NODE_MODULES_ROOT = os.path.join(PROJECT_ROOT, "node_modules")
else:
    NODE_MODULES_ROOT = os.path.join(PROJECT_ROOT, os.pardir, os.pardir, "node_modules")

NODE_MODULES_ROOT = os.path.normpath(NODE_MODULES_ROOT)

DEVSERVICES_CONFIG_DIR = os.path.normpath(
    os.path.join(PROJECT_ROOT, os.pardir, os.pardir, "config")
)

SENTRY_DISTRIBUTED_CLICKHOUSE_TABLES = False

RELAY_CONFIG_DIR = os.path.join(DEVSERVICES_CONFIG_DIR, "relay")

SYMBOLICATOR_CONFIG_DIR = os.path.join(DEVSERVICES_CONFIG_DIR, "symbolicator")

# XXX(epurkhiser): The generated chartucterie config.js file will be stored
# here. This directory may not exist until that file is generated.
CHARTCUTERIE_CONFIG_DIR = os.path.join(DEVSERVICES_CONFIG_DIR, "chartcuterie")

CDC_CONFIG_DIR = os.path.join(DEVSERVICES_CONFIG_DIR, "cdc")

sys.path.insert(0, os.path.normpath(os.path.join(PROJECT_ROOT, os.pardir)))

DATABASES = {
    "default": {
        "ENGINE": "sentry.db.postgres",
        "NAME": "sentry",
        "USER": "postgres",
        "PASSWORD": "",
        "HOST": "127.0.0.1",
        "PORT": "",
        "AUTOCOMMIT": True,
        "ATOMIC_REQUESTS": False,
    }
}

if "DATABASE_URL" in os.environ:
    url = urlparse(os.environ["DATABASE_URL"])

    # Ensure default database exists.
    DATABASES["default"] = DATABASES.get("default", {})

    # Update with environment configuration.
    DATABASES["default"].update(
        {
            "NAME": url.path[1:],
            "USER": url.username,
            "PASSWORD": url.password,
            "HOST": url.hostname,
            "PORT": url.port,
        }
    )
    if url.scheme == "postgres":
        DATABASES["default"]["ENGINE"] = "sentry.db.postgres"

# This should always be UTC.
TIME_ZONE = "UTC"

# Language code for this installation. All choices can be found here:
# http://www.i18nguy.com/unicode/language-identifiers.html
LANGUAGE_CODE = "en-us"

LANGUAGES = (
    ("af", gettext_noop("Afrikaans")),
    ("ar", gettext_noop("Arabic")),
    ("az", gettext_noop("Azerbaijani")),
    ("bg", gettext_noop("Bulgarian")),
    ("be", gettext_noop("Belarusian")),
    ("bn", gettext_noop("Bengali")),
    ("br", gettext_noop("Breton")),
    ("bs", gettext_noop("Bosnian")),
    ("ca", gettext_noop("Catalan")),
    ("cs", gettext_noop("Czech")),
    ("cy", gettext_noop("Welsh")),
    ("da", gettext_noop("Danish")),
    ("de", gettext_noop("German")),
    ("el", gettext_noop("Greek")),
    ("en", gettext_noop("English")),
    ("eo", gettext_noop("Esperanto")),
    ("es", gettext_noop("Spanish")),
    ("et", gettext_noop("Estonian")),
    ("eu", gettext_noop("Basque")),
    ("fa", gettext_noop("Persian")),
    ("fi", gettext_noop("Finnish")),
    ("fr", gettext_noop("French")),
    ("ga", gettext_noop("Irish")),
    ("gl", gettext_noop("Galician")),
    ("he", gettext_noop("Hebrew")),
    ("hi", gettext_noop("Hindi")),
    ("hr", gettext_noop("Croatian")),
    ("hu", gettext_noop("Hungarian")),
    ("ia", gettext_noop("Interlingua")),
    ("id", gettext_noop("Indonesian")),
    ("is", gettext_noop("Icelandic")),
    ("it", gettext_noop("Italian")),
    ("ja", gettext_noop("Japanese")),
    ("ka", gettext_noop("Georgian")),
    ("kk", gettext_noop("Kazakh")),
    ("km", gettext_noop("Khmer")),
    ("kn", gettext_noop("Kannada")),
    ("ko", gettext_noop("Korean")),
    ("lb", gettext_noop("Luxembourgish")),
    ("lt", gettext_noop("Lithuanian")),
    ("lv", gettext_noop("Latvian")),
    ("mk", gettext_noop("Macedonian")),
    ("ml", gettext_noop("Malayalam")),
    ("mn", gettext_noop("Mongolian")),
    ("my", gettext_noop("Burmese")),
    ("nb", gettext_noop("Norwegian Bokmal")),
    ("ne", gettext_noop("Nepali")),
    ("nl", gettext_noop("Dutch")),
    ("nn", gettext_noop("Norwegian Nynorsk")),
    ("os", gettext_noop("Ossetic")),
    ("pa", gettext_noop("Punjabi")),
    ("pl", gettext_noop("Polish")),
    ("pt", gettext_noop("Portuguese")),
    ("pt-br", gettext_noop("Brazilian Portuguese")),
    ("ro", gettext_noop("Romanian")),
    ("ru", gettext_noop("Russian")),
    ("sk", gettext_noop("Slovak")),
    ("sl", gettext_noop("Slovenian")),
    ("sq", gettext_noop("Albanian")),
    ("sr", gettext_noop("Serbian")),
    ("sv-se", gettext_noop("Swedish")),
    ("sw", gettext_noop("Swahili")),
    ("ta", gettext_noop("Tamil")),
    ("te", gettext_noop("Telugu")),
    ("th", gettext_noop("Thai")),
    ("tr", gettext_noop("Turkish")),
    ("tt", gettext_noop("Tatar")),
    ("udm", gettext_noop("Udmurt")),
    ("uk", gettext_noop("Ukrainian")),
    ("ur", gettext_noop("Urdu")),
    ("vi", gettext_noop("Vietnamese")),
    ("zh-cn", gettext_noop("Simplified Chinese")),
    ("zh-tw", gettext_noop("Traditional Chinese")),
)

from .locale import CATALOGS

LANGUAGES = tuple((code, name) for code, name in LANGUAGES if code in CATALOGS)

SUPPORTED_LANGUAGES = frozenset(CATALOGS)

SITE_ID = 1

# If you set this to False, Django will make some optimizations so as not
# to load the internationalization machinery.
USE_I18N = True

# If you set this to False, Django will not format dates, numbers and
# calendars according to the current locale
USE_L10N = True

USE_TZ = True

# CAVEAT: If you're adding a middleware that modifies a response's content,
# and appears before CommonMiddleware, you must either reorder your middleware
# so that responses aren't modified after Content-Length is set, or have the
# response modifying middleware reset the Content-Length header.
# This is because CommonMiddleware Sets the Content-Length header for non-streaming responses.
MIDDLEWARE = (
    "sentry.middleware.health.HealthCheck",
    "sentry.middleware.security.SecurityHeadersMiddleware",
    "sentry.middleware.env.SentryEnvMiddleware",
    "sentry.middleware.proxy.SetRemoteAddrFromForwardedFor",
    "sentry.middleware.stats.RequestTimingMiddleware",
    "sentry.middleware.access_log.access_log_middleware",
    "sentry.middleware.stats.ResponseCodeMiddleware",
    "sentry.middleware.subdomain.SubdomainMiddleware",
    "django.middleware.common.CommonMiddleware",
    "django.contrib.sessions.middleware.SessionMiddleware",
    "django.middleware.csrf.CsrfViewMiddleware",
    "sentry.middleware.auth.AuthenticationMiddleware",
    "sentry.middleware.user.UserActiveMiddleware",
    "sentry.middleware.sudo.SudoMiddleware",
    "sentry.middleware.superuser.SuperuserMiddleware",
    "sentry.middleware.locale.SentryLocaleMiddleware",
    "sentry.middleware.ratelimit.RatelimitMiddleware",
    "django.contrib.messages.middleware.MessageMiddleware",
)

ROOT_URLCONF = "sentry.conf.urls"

# TODO(joshuarli): Django 1.10 introduced this option, which restricts the size of a
# request body. We have some middleware in sentry.middleware.proxy that sets the
# Content Length to max uint32 in certain cases related to minidump.
# Once relay's fully rolled out, that can be deleted.
# Until then, the safest and easiest thing to do is to disable this check
# to leave things the way they were with Django <1.9.
DATA_UPLOAD_MAX_MEMORY_SIZE = None

TEMPLATES = [
    {
        "BACKEND": "django.template.backends.django.DjangoTemplates",
        "DIRS": [os.path.join(PROJECT_ROOT, "templates")],
        "APP_DIRS": True,
        "OPTIONS": {
            "context_processors": [
                "django.contrib.auth.context_processors.auth",
                "django.contrib.messages.context_processors.messages",
                "django.template.context_processors.csrf",
                "django.template.context_processors.request",
            ]
        },
    }
]

INSTALLED_APPS = (
    "django.contrib.admin",
    "django.contrib.auth",
    "django.contrib.contenttypes",
    "django.contrib.messages",
    "django.contrib.sessions",
    "django.contrib.sites",
    "drf_spectacular",
    "crispy_forms",
    "rest_framework",
    "sentry",
    "sentry.analytics",
    "sentry.incidents.apps.Config",
    "sentry.discover",
    "sentry.analytics.events",
    "sentry.nodestore",
    "sentry.replays",
    "sentry.release_health",
    "sentry.search",
    "sentry.sentry_metrics.indexer.postgres.apps.Config",
    "sentry.snuba",
    "sentry.lang.java.apps.Config",
    "sentry.lang.javascript.apps.Config",
    "sentry.lang.native.apps.Config",
    "sentry.plugins.sentry_interface_types.apps.Config",
    "sentry.plugins.sentry_urls.apps.Config",
    "sentry.plugins.sentry_useragents.apps.Config",
    "sentry.plugins.sentry_webhooks.apps.Config",
    "sentry.utils.suspect_resolutions.apps.Config",
    "sentry.utils.suspect_resolutions_releases.apps.Config",
    "social_auth",
    "sudo",
    "sentry.eventstream",
    "sentry.auth.providers.google.apps.Config",
    "django.contrib.staticfiles",
)

# Silence internal hints from Django's system checks
SILENCED_SYSTEM_CHECKS = (
    # Django recommends to use OneToOneField over ForeignKey(unique=True)
    # however this changes application behavior in ways that break association
    # loading
    "fields.W342",
    # We have a "catch-all" react_page_view that we only want to match on URLs
    # ending with a `/` to allow APPEND_SLASHES to kick in for the ones lacking
    # the trailing slash. This confuses the warning as the regex is `/$` which
    # looks like it starts with a slash but it doesn't.
    "urls.W002",
    # Our own AuthenticationMiddleware suffices as a replacement for
    # django.contrib.auth.middleware.AuthenticationMiddleware; both add the
    # authenticated user to the HttpRequest which is what's needed here.
    "admin.E408",
    # This is fixed in Django@7c08f26bf0439c1ed593b51b51ad847f7e262bc1.
    # It's not our problem; refer to Django issue 32260.
    "urls.E007",
)

STATIC_ROOT = os.path.realpath(os.path.join(PROJECT_ROOT, "static"))
STATIC_URL = "/_static/{version}/"
# webpack assets live at a different URL that is unversioned
# as we configure webpack to include file content based hash in the filename
STATIC_FRONTEND_APP_URL = "/_static/dist/"

# The webpack output directory
STATICFILES_DIRS = [
    os.path.join(STATIC_ROOT, "sentry", "dist"),
]

# various middleware will use this to identify resources which should not access
# cookies
ANONYMOUS_STATIC_PREFIXES = (
    "/_static/",
    "/avatar/",
    "/organization-avatar/",
    "/team-avatar/",
    "/project-avatar/",
    "/js-sdk-loader/",
)

STATICFILES_FINDERS = (
    "django.contrib.staticfiles.finders.FileSystemFinder",
    "django.contrib.staticfiles.finders.AppDirectoriesFinder",
)

ASSET_VERSION = 0

# setup a default media root to somewhere useless
MEDIA_ROOT = "/tmp/sentry-files"
MEDIA_URL = "_media/"

LOCALE_PATHS = (os.path.join(PROJECT_ROOT, "locale"),)

CSRF_FAILURE_VIEW = "sentry.web.frontend.csrf_failure.view"
CSRF_COOKIE_NAME = "sc"

# Auth configuration

from django.urls import reverse_lazy

LOGIN_REDIRECT_URL = reverse_lazy("sentry-login-redirect")
LOGIN_URL = reverse_lazy("sentry-login")

AUTHENTICATION_BACKENDS = (
    "sentry.utils.auth.EmailAuthBackend",
    # The following authentication backends are used by social auth only.
    # We don't use them for user authentication.
    "social_auth.backends.asana.AsanaBackend",
    "social_auth.backends.github.GithubBackend",
    "social_auth.backends.bitbucket.BitbucketBackend",
    "social_auth.backends.visualstudio.VisualStudioBackend",
)

AUTH_PASSWORD_VALIDATORS = [
    {
        "NAME": "sentry.auth.password_validation.MinimumLengthValidator",
        "OPTIONS": {"min_length": 6},
    },
    {
        "NAME": "sentry.auth.password_validation.MaximumLengthValidator",
        "OPTIONS": {"max_length": 256},
    },
]

SOCIAL_AUTH_USER_MODEL = AUTH_USER_MODEL = "sentry.User"

SESSION_ENGINE = "django.contrib.sessions.backends.signed_cookies"
SESSION_COOKIE_NAME = "sentrysid"

# setting SESSION_COOKIE_SAMESITE to None below for now because
# Django's default in 2.1 now `Lax`.
# this breaks certain IDP flows where we need cookies sent to us on a redirected POST
# request, and `Lax` doesnt permit this.
# See here: https://docs.djangoproject.com/en/2.1/ref/settings/#session-cookie-samesite
SESSION_COOKIE_SAMESITE = None

BITBUCKET_CONSUMER_KEY = ""
BITBUCKET_CONSUMER_SECRET = ""

ASANA_CLIENT_ID = ""
ASANA_CLIENT_SECRET = ""

VISUALSTUDIO_APP_ID = ""
VISUALSTUDIO_APP_SECRET = ""
VISUALSTUDIO_CLIENT_SECRET = ""
VISUALSTUDIO_SCOPES = ["vso.work_write", "vso.project", "vso.code", "vso.release"]

SOCIAL_AUTH_PIPELINE = (
    "social_auth.backends.pipeline.user.get_username",
    "social_auth.backends.pipeline.social.social_auth_user",
    "social_auth.backends.pipeline.associate.associate_by_email",
    "social_auth.backends.pipeline.misc.save_status_to_session",
    "social_auth.backends.pipeline.social.associate_user",
    "social_auth.backends.pipeline.social.load_extra_data",
    "social_auth.backends.pipeline.user.update_user_details",
    "social_auth.backends.pipeline.misc.save_status_to_session",
)
SOCIAL_AUTH_REVOKE_TOKENS_ON_DISCONNECT = True
SOCIAL_AUTH_LOGIN_REDIRECT_URL = "/account/settings/identities/"
SOCIAL_AUTH_ASSOCIATE_ERROR_URL = SOCIAL_AUTH_LOGIN_REDIRECT_URL

INITIAL_CUSTOM_USER_MIGRATION = "0108_fix_user"

# Auth engines and the settings required for them to be listed
AUTH_PROVIDERS = {
    "github": ("GITHUB_APP_ID", "GITHUB_API_SECRET"),
    "bitbucket": ("BITBUCKET_CONSUMER_KEY", "BITBUCKET_CONSUMER_SECRET"),
    "asana": ("ASANA_CLIENT_ID", "ASANA_CLIENT_SECRET"),
    "visualstudio": (
        "VISUALSTUDIO_APP_ID",
        "VISUALSTUDIO_APP_SECRET",
        "VISUALSTUDIO_CLIENT_SECRET",
    ),
}

AUTH_PROVIDER_LABELS = {
    "github": "GitHub",
    "bitbucket": "Bitbucket",
    "asana": "Asana",
    "visualstudio": "Visual Studio",
}

import random


def SOCIAL_AUTH_DEFAULT_USERNAME():
    return random.choice(["Darth Vader", "Obi-Wan Kenobi", "R2-D2", "C-3PO", "Yoda"])


SOCIAL_AUTH_PROTECTED_USER_FIELDS = ["email"]
SOCIAL_AUTH_FORCE_POST_DISCONNECT = True

# Queue configuration
from kombu import Exchange, Queue

BROKER_URL = "redis://127.0.0.1:6379"
BROKER_TRANSPORT_OPTIONS = {}

# Ensure workers run async by default
# in Development you might want them to run in-process
# though it would cause timeouts/recursions in some cases
CELERY_ALWAYS_EAGER = False

# Complain about bad use of pickle.  See sentry.celery.SentryTask.apply_async for how
# this works.
CELERY_COMPLAIN_ABOUT_BAD_USE_OF_PICKLE = False

# Complain about bad use of pickle in PickledObjectField
PICKLED_OBJECT_FIELD_COMPLAIN_ABOUT_BAD_USE_OF_PICKLE = False

# We use the old task protocol because during benchmarking we noticed that it's faster
# than the new protocol. If we ever need to bump this it should be fine, there were no
# compatibility issues, just need to run benchmarks and do some tests to make sure
# things run ok.
CELERY_TASK_PROTOCOL = 1
CELERY_EAGER_PROPAGATES_EXCEPTIONS = True
CELERY_IGNORE_RESULT = True
CELERY_SEND_EVENTS = False
CELERY_RESULT_BACKEND = None
CELERY_TASK_RESULT_EXPIRES = 1
CELERY_DISABLE_RATE_LIMITS = True
CELERY_DEFAULT_QUEUE = "default"
CELERY_DEFAULT_EXCHANGE = "default"
CELERY_DEFAULT_EXCHANGE_TYPE = "direct"
CELERY_DEFAULT_ROUTING_KEY = "default"
CELERY_CREATE_MISSING_QUEUES = True
CELERY_REDIRECT_STDOUTS = False
CELERYD_HIJACK_ROOT_LOGGER = False
CELERY_TASK_SERIALIZER = "pickle"
CELERY_RESULT_SERIALIZER = "pickle"
CELERY_ACCEPT_CONTENT = {"pickle"}
CELERY_IMPORTS = (
    "sentry.data_export.tasks",
    "sentry.discover.tasks",
    "sentry.incidents.tasks",
    "sentry.snuba.tasks",
    "sentry.tasks.app_store_connect",
    "sentry.tasks.assemble",
    "sentry.tasks.auth",
    "sentry.tasks.auto_remove_inbox",
    "sentry.tasks.auto_resolve_issues",
    "sentry.tasks.beacon",
    "sentry.tasks.check_auth",
    "sentry.tasks.check_monitors",
    "sentry.tasks.clear_expired_snoozes",
    "sentry.tasks.codeowners.code_owners_auto_sync",
    "sentry.tasks.codeowners.update_code_owners_schema",
    "sentry.tasks.collect_project_platforms",
    "sentry.tasks.commits",
    "sentry.tasks.deletion",
    "sentry.tasks.digests",
    "sentry.tasks.email",
    "sentry.tasks.files",
    "sentry.tasks.groupowner",
    "sentry.tasks.integrations",
    "sentry.tasks.low_priority_symbolication",
    "sentry.tasks.merge",
    "sentry.tasks.options",
    "sentry.tasks.ping",
    "sentry.tasks.post_process",
    "sentry.tasks.process_buffer",
    "sentry.tasks.relay",
    "sentry.tasks.release_registry",
    "sentry.tasks.release_summary",
    "sentry.tasks.reports",
    "sentry.tasks.reprocessing",
    "sentry.tasks.reprocessing2",
    "sentry.tasks.scheduler",
    "sentry.tasks.sentry_apps",
    "sentry.tasks.servicehooks",
    "sentry.tasks.store",
    "sentry.tasks.symbolication",
    "sentry.tasks.unmerge",
    "sentry.tasks.update_user_reports",
    "sentry.tasks.user_report",
    "sentry.profiles.task",
    "sentry.release_health.duplex",
    "sentry.release_health.tasks",
    "sentry.utils.suspect_resolutions.get_suspect_resolutions",
    "sentry.utils.suspect_resolutions_releases.get_suspect_resolutions_releases",
)
CELERY_QUEUES = [
    Queue("activity.notify", routing_key="activity.notify"),
    Queue("alerts", routing_key="alerts"),
    Queue("app_platform", routing_key="app_platform"),
    Queue("appstoreconnect", routing_key="sentry.tasks.app_store_connect.#"),
    Queue("assemble", routing_key="assemble"),
    Queue("auth", routing_key="auth"),
    Queue("buffers.process_pending", routing_key="buffers.process_pending"),
    Queue("buffers.incr", routing_key="buffers.incr"),
    Queue("cleanup", routing_key="cleanup"),
    Queue("code_owners", routing_key="code_owners"),
    Queue("commits", routing_key="commits"),
    Queue("data_export", routing_key="data_export"),
    Queue("default", routing_key="default"),
    Queue("digests.delivery", routing_key="digests.delivery"),
    Queue("digests.scheduling", routing_key="digests.scheduling"),
    Queue("email", routing_key="email"),
    Queue("events.preprocess_event", routing_key="events.preprocess_event"),
    Queue("events.process_event", routing_key="events.process_event"),
    Queue("events.reprocess_events", routing_key="events.reprocess_events"),
    Queue(
        "events.reprocessing.preprocess_event", routing_key="events.reprocessing.preprocess_event"
    ),
    Queue("events.reprocessing.process_event", routing_key="events.reprocessing.process_event"),
    Queue(
        "events.reprocessing.symbolicate_event", routing_key="events.reprocessing.symbolicate_event"
    ),
    Queue(
        "events.reprocessing.symbolicate_event_low_priority",
        routing_key="events.reprocessing.symbolicate_event_low_priority",
    ),
    Queue("events.save_event", routing_key="events.save_event"),
    Queue("events.save_event_transaction", routing_key="events.save_event_transaction"),
    Queue("events.save_event_attachments", routing_key="events.save_event_attachments"),
    Queue("events.symbolicate_event", routing_key="events.symbolicate_event"),
    Queue(
        "events.symbolicate_event_low_priority", routing_key="events.symbolicate_event_low_priority"
    ),
    Queue("files.delete", routing_key="files.delete"),
    Queue(
        "group_owners.process_suspect_commits", routing_key="group_owners.process_suspect_commits"
    ),
    Queue(
        "releasemonitor",
        routing_key="releasemonitor",
    ),
    Queue("incidents", routing_key="incidents"),
    Queue("incident_snapshots", routing_key="incident_snapshots"),
    Queue("incidents", routing_key="incidents"),
    Queue("integrations", routing_key="integrations"),
    Queue("merge", routing_key="merge"),
    Queue("options", routing_key="options"),
    Queue("relay_config", routing_key="relay_config"),
    Queue("relay_config_bulk", routing_key="relay_config_bulk"),
    Queue("reports.deliver", routing_key="reports.deliver"),
    Queue("reports.prepare", routing_key="reports.prepare"),
    Queue("search", routing_key="search"),
    Queue("sentry_metrics.indexer", routing_key="sentry_metrics.indexer"),
    Queue("similarity.index", routing_key="similarity.index"),
    Queue("sleep", routing_key="sleep"),
    Queue("stats", routing_key="stats"),
    Queue("subscriptions", routing_key="subscriptions"),
    Queue(
        "symbolications.compute_low_priority_projects",
        routing_key="symbolications.compute_low_priority_projects",
    ),
    Queue("unmerge", routing_key="unmerge"),
    Queue("update", routing_key="update"),
    Queue("profiles.process", routing_key="profiles.process"),
    Queue("release_health.duplex", routing_key="release_health.duplex"),
    Queue("get_suspect_resolutions", routing_key="get_suspect_resolutions"),
    Queue("get_suspect_resolutions_releases", routing_key="get_suspect_resolutions_releases"),
]

for queue in CELERY_QUEUES:
    queue.durable = False

CELERY_ROUTES = ("sentry.queue.routers.SplitQueueRouter",)


def create_partitioned_queues(name):
    exchange = Exchange(name, type="direct")
    for num in range(1):
        CELERY_QUEUES.append(Queue(f"{name}-{num}", exchange=exchange))


create_partitioned_queues("counters")
create_partitioned_queues("triggers")

from celery.schedules import crontab

# XXX: Make sure to register the monitor_id for each job in `SENTRY_CELERYBEAT_MONITORS`!
CELERYBEAT_SCHEDULE_FILENAME = os.path.join(tempfile.gettempdir(), "sentry-celerybeat")
CELERYBEAT_SCHEDULE = {
    "check-auth": {
        "task": "sentry.tasks.check_auth",
        "schedule": timedelta(minutes=1),
        "options": {"expires": 60, "queue": "auth"},
    },
    "enqueue-scheduled-jobs": {
        "task": "sentry.tasks.enqueue_scheduled_jobs",
        "schedule": timedelta(minutes=1),
        "options": {"expires": 60},
    },
    "send-beacon": {
        "task": "sentry.tasks.send_beacon",
        "schedule": timedelta(hours=1),
        "options": {"expires": 3600},
    },
    "send-ping": {
        "task": "sentry.tasks.send_ping",
        "schedule": timedelta(minutes=1),
        "options": {"expires": 60},
    },
    "flush-buffers": {
        "task": "sentry.tasks.process_buffer.process_pending",
        "schedule": timedelta(seconds=10),
        "options": {"expires": 10, "queue": "buffers.process_pending"},
    },
    "sync-options": {
        "task": "sentry.tasks.options.sync_options",
        "schedule": timedelta(seconds=10),
        "options": {"expires": 10, "queue": "options"},
    },
    "schedule-digests": {
        "task": "sentry.tasks.digests.schedule_digests",
        "schedule": timedelta(seconds=30),
        "options": {"expires": 30},
    },
    "schedule-digest-release-summary": {
        "task": "sentry.tasks.digest.release_summary",
        "schedule": timedelta(minutes=5),
        "options": {"expires": 60 * 5},
    },
    "check-monitors": {
        "task": "sentry.tasks.check_monitors",
        "schedule": timedelta(minutes=1),
        "options": {"expires": 60},
    },
    "clear-expired-snoozes": {
        "task": "sentry.tasks.clear_expired_snoozes",
        "schedule": timedelta(minutes=5),
        "options": {"expires": 300},
    },
    "clear-expired-raw-events": {
        "task": "sentry.tasks.clear_expired_raw_events",
        "schedule": timedelta(minutes=15),
        "options": {"expires": 300},
    },
    "collect-project-platforms": {
        "task": "sentry.tasks.collect_project_platforms",
        "schedule": crontab_with_minute_jitter(hour=3),
        "options": {"expires": 3600 * 24},
    },
    "update-user-reports": {
        "task": "sentry.tasks.update_user_reports",
        "schedule": timedelta(minutes=15),
        "options": {"expires": 300},
    },
    "schedule-auto-resolution": {
        "task": "sentry.tasks.schedule_auto_resolution",
        "schedule": timedelta(minutes=15),
        "options": {"expires": 60 * 25},
    },
    "auto-remove-inbox": {
        "task": "sentry.tasks.auto_remove_inbox",
        "schedule": timedelta(minutes=15),
        "options": {"expires": 60 * 25},
    },
    "schedule-deletions": {
        "task": "sentry.tasks.deletion.run_scheduled_deletions",
        "schedule": timedelta(minutes=15),
        "options": {"expires": 60 * 25},
    },
    "reattempt-deletions": {
        "task": "sentry.tasks.deletion.reattempt_deletions",
        "schedule": crontab(hour=10, minute=0),  # 03:00 PDT, 07:00 EDT, 10:00 UTC
        "options": {"expires": 60 * 25},
    },
    "schedule-weekly-organization-reports": {
        "task": "sentry.tasks.reports.prepare_reports",
        "schedule": crontab(
            minute=0, hour=12, day_of_week="monday"  # 05:00 PDT, 09:00 EDT, 12:00 UTC
        ),
        "options": {"expires": 60 * 60 * 3},
    },
    "schedule-verify-weekly-organization-reports": {
        "task": "sentry.tasks.reports.verify_prepare_reports",
        "schedule": crontab(
            minute=0, hour=12, day_of_week="tuesday"  # 05:00 PDT, 09:00 EDT, 12:00 UTC
        ),
        "options": {"expires": 60 * 60},
    },
    "schedule-vsts-integration-subscription-check": {
        "task": "sentry.tasks.integrations.kickoff_vsts_subscription_check",
        "schedule": crontab_with_minute_jitter(hour="*/6"),
        "options": {"expires": 60 * 25},
    },
    "monitor-release-adoption": {
        "task": "sentry.release_health.tasks.monitor_release_adoption",
        "schedule": crontab(minute=0),
        "options": {"expires": 3600, "queue": "releasemonitor"},
    },
    "fetch-release-registry-data": {
        "task": "sentry.tasks.release_registry.fetch_release_registry_data",
        "schedule": timedelta(minutes=5),
        "options": {"expires": 3600},
    },
    "fetch-appstore-builds": {
        "task": "sentry.tasks.app_store_connect.refresh_all_builds",
        "schedule": timedelta(hours=1),
        "options": {"expires": 3600},
    },
    "snuba-subscription-checker": {
        "task": "sentry.snuba.tasks.subscription_checker",
        "schedule": timedelta(minutes=20),
        "options": {"expires": 20 * 60},
    },
}

BGTASKS = {
    "sentry.bgtasks.clean_dsymcache:clean_dsymcache": {"interval": 5 * 60, "roles": ["worker"]},
    "sentry.bgtasks.clean_releasefilecache:clean_releasefilecache": {
        "interval": 5 * 60,
        "roles": ["worker"],
    },
}

# Sentry logs to two major places: stdout, and it's internal project.
# To disable logging to the internal project, add a logger who's only
# handler is 'console' and disable propagating upwards.
# Additionally, Sentry has the ability to override logger levels by
# providing the cli with -l/--loglevel or the SENTRY_LOG_LEVEL env var.
# The loggers that it overrides are root and any in LOGGING.overridable.
# Be very careful with this in a production system, because the celery
# logger can be extremely verbose when given INFO or DEBUG.
LOGGING = {
    "default_level": "INFO",
    "version": 1,
    "disable_existing_loggers": True,
    "handlers": {
        "null": {"class": "logging.NullHandler"},
        "console": {"class": "sentry.logging.handlers.StructLogHandler"},
        "internal": {"level": "ERROR", "class": "sentry_sdk.integrations.logging.EventHandler"},
        "metrics": {
            "level": "WARNING",
            "filters": ["important_django_request"],
            "class": "sentry.logging.handlers.MetricsLogHandler",
        },
        "django_internal": {
            "level": "WARNING",
            "filters": ["important_django_request"],
            "class": "sentry_sdk.integrations.logging.EventHandler",
        },
    },
    "filters": {
        "important_django_request": {
            "()": "sentry.logging.handlers.MessageContainsFilter",
            "contains": ["CSRF"],
        }
    },
    "root": {"level": "NOTSET", "handlers": ["console", "internal"]},
    # LOGGING.overridable is a list of loggers including root that will change
    # based on the overridden level defined above.
    "overridable": ["celery", "sentry"],
    "loggers": {
        "celery": {"level": "WARNING"},
        "sentry": {"level": "INFO"},
        "sentry_plugins": {"level": "INFO"},
        "sentry.files": {"level": "WARNING"},
        "sentry.minidumps": {"handlers": ["internal"], "propagate": False},
        "sentry.reprocessing": {"handlers": ["internal"], "propagate": False},
        "sentry.interfaces": {"handlers": ["internal"], "propagate": False},
        # This only needs to go to Sentry for now.
        "sentry.similarity": {"handlers": ["internal"], "propagate": False},
        "sentry.errors": {"handlers": ["console"], "propagate": False},
        "sentry_sdk.errors": {"handlers": ["console"], "level": "INFO", "propagate": False},
        "sentry.rules": {"handlers": ["console"], "propagate": False},
        "multiprocessing": {
            "handlers": ["console"],
            # https://github.com/celery/celery/commit/597a6b1f3359065ff6dbabce7237f86b866313df
            # This commit has not been rolled into any release and leads to a
            # large amount of errors when working with postgres.
            "level": "CRITICAL",
            "propagate": False,
        },
        "celery.worker.job": {"handlers": ["console"], "propagate": False},
        "static_compiler": {"level": "INFO"},
        "django.request": {
            "level": "WARNING",
            "handlers": ["console", "metrics", "django_internal"],
            "propagate": False,
        },
        "toronado": {"level": "ERROR", "handlers": ["null"], "propagate": False},
        "urllib3.connectionpool": {"level": "ERROR", "handlers": ["console"], "propagate": False},
        "boto3": {"level": "WARNING", "handlers": ["console"], "propagate": False},
        "botocore": {"level": "WARNING", "handlers": ["console"], "propagate": False},
    },
}

# django-rest-framework

REST_FRAMEWORK = {
    "DEFAULT_RENDERER_CLASSES": ["rest_framework.renderers.JSONRenderer"],
    "DEFAULT_PARSER_CLASSES": [
        "rest_framework.parsers.JSONParser",
        "rest_framework.parsers.MultiPartParser",
        "rest_framework.parsers.FormParser",
    ],
    "TEST_REQUEST_DEFAULT_FORMAT": "json",
    "DEFAULT_PERMISSION_CLASSES": ("sentry.api.permissions.NoPermission",),
    "EXCEPTION_HANDLER": "sentry.api.handlers.custom_exception_handler",
    "DEFAULT_SCHEMA_CLASS": "drf_spectacular.openapi.AutoSchema",
}


if os.environ.get("OPENAPIGENERATE", False):
    OLD_OPENAPI_JSON_PATH = "tests/apidocs/openapi-deprecated.json"
    from sentry.apidocs.build import OPENAPI_TAGS, get_old_json_paths

    SPECTACULAR_SETTINGS = {
        "PREPROCESSING_HOOKS": ["sentry.apidocs.hooks.custom_preprocessing_hook"],
        "POSTPROCESSING_HOOKS": ["sentry.apidocs.hooks.custom_postprocessing_hook"],
        "DISABLE_ERRORS_AND_WARNINGS": False,
        "COMPONENT_SPLIT_REQUEST": False,
        "COMPONENT_SPLIT_PATCH": False,
        "AUTHENTICATION_WHITELIST": ["sentry.api.authentication.TokenAuthentication"],
        "TAGS": OPENAPI_TAGS,
        "TITLE": "API Reference",
        "DESCRIPTION": "Sentry Public API",
        "TOS": "http://sentry.io/terms/",
        "CONTACT": {"email": "partners@sentry.io"},
        "LICENSE": {"name": "Apache 2.0", "url": "http://www.apache.org/licenses/LICENSE-2.0.html"},
        "VERSION": "v0",
        "SERVERS": [{"url": "https://sentry.io/"}],
        "PARSER_WHITELIST": ["rest_framework.parsers.JSONParser"],
        "APPEND_PATHS": get_old_json_paths(OLD_OPENAPI_JSON_PATH),
        "SORT_OPERATION_PARAMETERS": False,
    }

CRISPY_TEMPLATE_PACK = "bootstrap3"
# Sentry and internal client configuration

SENTRY_FEATURES = {
    # Enables user registration.
    "auth:register": True,
    # Workflow 2.0 Alpha Functionality for sentry users only
    "organizations:active-release-monitor-alpha": False,
    # Workflow 2.0 Experimental ReleaseMembers who opt-in to get notified as a release committer
    "organizations:active-release-notification-opt-in": False,
    # Enable advanced search features, like negation and wildcard matching.
    "organizations:advanced-search": True,
    # Use metrics as the dataset for crash free metric alerts
    "organizations:alert-crash-free-metrics": False,
    "organizations:api-keys": False,
    # Enable multiple Apple app-store-connect sources per project.
    "organizations:app-store-connect-multiple": False,
    # Enable the linked event feature in the issue details breadcrumb.
    "organizations:breadcrumb-linked-event": False,
    # Enable change alerts for an org
    "organizations:change-alerts": True,
    # Enable alerting based on crash free sessions/users
    "organizations:crash-rate-alerts": True,
    # Enable creating organizations within sentry (if SENTRY_SINGLE_ORGANIZATION
    # is not enabled).
    "organizations:create": True,
    # Enable usage of customer domains on the frontend
    "organizations:customer-domains": False,
    # Enable the 'discover' interface.
    "organizations:discover": False,
    # Enables events endpoint usage on discover and dashboards frontend
    "organizations:discover-frontend-use-events-endpoint": True,
    # Enables events endpoint usage on performance frontend
    "organizations:performance-frontend-use-events-endpoint": True,
    # Enables events endpoint rate limit
    "organizations:discover-events-rate-limit": False,
    # Enable attaching arbitrary files to events.
    "organizations:event-attachments": True,
    # Allow organizations to configure all symbol sources.
    "organizations:symbol-sources": True,
    # Allow organizations to configure custom external symbol sources.
    "organizations:custom-symbol-sources": True,
    # Enable discover 2 basic functions
    "organizations:discover-basic": True,
    # Enable discover 2 custom queries and saved queries
    "organizations:discover-query": True,
    # Allows an org to have a larger set of project ownership rules per project
    "organizations:higher-ownership-limit": False,
    # Enable Performance view
    "organizations:performance-view": True,
    # Enable profiling
    "organizations:profiling": False,
    # Enable multi project selection
    "organizations:global-views": False,
    # Enable experimental new version of Merged Issues where sub-hashes are shown
    "organizations:grouping-tree-ui": False,
    # Enable experimental new version of stacktrace component where additional
    # data related to grouping is shown on each frame
    "organizations:grouping-stacktrace-ui": False,
    # Enable tweaks to group title in relation to hierarchical
    # grouping.
    "organizations:grouping-title-ui": False,
    # Lets organizations manage grouping configs
    "organizations:set-grouping-config": False,
    # Lets organizations set a custom title through fingerprinting
    "organizations:custom-event-title": True,
    # Enable rule page.
    "organizations:rule-page": False,
    # Enable incidents feature
    "organizations:incidents": False,
    # Flags for enabling CdcEventsDatasetSnubaSearchBackend in sentry.io. No effect in open-source
    # sentry at the moment.
    "organizations:issue-search-use-cdc-primary": False,
    "organizations:issue-search-use-cdc-secondary": False,
    # Enable metrics feature on the backend
    "organizations:metrics": False,
    # Enable metric alert charts in email/slack
    "organizations:metric-alert-chartcuterie": False,
    # Enable the new widget builder experience on Dashboards
    "organizations:new-widget-builder-experience": False,
    # Enable the new widget builder experience "design" on Dashboards
    "organizations:new-widget-builder-experience-design": False,
    # Enable access to the Add to Dashboard modal for metrics work
    "organizations:new-widget-builder-experience-modal-access": False,
    # Automatically extract metrics during ingestion.
    #
    # XXX(ja): DO NOT ENABLE UNTIL THIS NOTICE IS GONE. Relay experiences
    # gradual slowdown when this is enabled for too many projects.
    "organizations:metrics-extraction": False,
    # Allow performance alerts to be created on the metrics dataset. Allows UI to switch between
    # sampled/unsampled performance data.
    "organizations:metrics-performance-alerts": False,
    # Enable switch metrics button on Performance, allowing switch to unsampled transaction metrics
    "organizations:metrics-performance-ui": False,
    # True if release-health related queries should be run against both
    # backends (sessions and metrics dataset)
    "organizations:release-health-check-metrics": False,
    # True if differences between the metrics and sessions backend should be reported
    "organizations:release-health-check-metrics-report": False,
    # True if the metrics data should be returned as API response (if possible with current data)
    "organizations:release-health-return-metrics": False,
    # Enable threshold period in metric alert rule builder
    "organizations:metric-alert-threshold-period": False,
    # Enable integration functionality to create and link groups to issues on
    # external services.
    "organizations:integrations-issue-basic": True,
    # Enable interface functionality to synchronize groups between sentry and
    # issues on external services.
    "organizations:integrations-issue-sync": True,
    # Enable interface functionality to receive event hooks.
    "organizations:integrations-event-hooks": True,
    # Enable integration functionality to work with alert rules
    "organizations:integrations-alert-rule": True,
    # Enable integration functionality to work with alert rules (specifically chat integrations)
    "organizations:integrations-chat-unfurl": True,
    # Enable integration functionality to work with alert rules (specifically incident
    # management integrations)
    "organizations:integrations-incident-management": True,
    # Allow orgs to automatically create Tickets in Issue Alerts
    "organizations:integrations-ticket-rules": True,
    # Allow orgs to use the stacktrace linking feature
    "organizations:integrations-stacktrace-link": False,
    # Allow orgs to install a custom source code management integration
    "organizations:integrations-custom-scm": False,
    # Limit project events endpoint to only query back a certain number of days
    "organizations:project-event-date-limit": False,
    # Enable data forwarding functionality for organizations.
    "organizations:data-forwarding": True,
    # Enable react-grid-layout dashboards
    "organizations:dashboard-grid-layout": False,
    # Enable readonly dashboards
    "organizations:dashboards-basic": True,
    # Enable custom editable dashboards
    "organizations:dashboards-edit": True,
    # Enable dashboard widget library
    "organizations:widget-library": False,
    # Enable metrics enhanced performance in dashboards
    "organizations:dashboards-mep": False,
    # Enable release health widgets in dashboards
    "organizations:dashboards-releases": False,
    # Enable top level query filters in dashboards
    "organizations:dashboards-top-level-filter": False,
    # Enables usage of custom measurements in dashboard widgets
    "organizations:dashboard-custom-measurement-widgets": False,
    # Enable widget viewer modal in dashboards
    "organizations:widget-viewer-modal": False,
    # Enable minimap in the widget viewer modal in dashboards
    "organizations:widget-viewer-modal-minimap": False,
    # Enable experimental performance improvements.
    "organizations:enterprise-perf": False,
    # Enable the API to importing CODEOWNERS for a project
    "organizations:integrations-codeowners": False,
    # Enable inviting members to organizations.
    "organizations:invite-members": True,
    # Enable rate limits for inviting members.
    "organizations:invite-members-rate-limits": True,
    # Enable removing issue from issue list if action taken.
    "organizations:issue-list-removal-action": False,
    # Prefix host with organization ID when giving users DSNs (can be
    # customized with SENTRY_ORG_SUBDOMAIN_TEMPLATE)
    "organizations:org-subdomains": False,
    # Enable views for ops breakdown
    "organizations:performance-ops-breakdown": False,
    # Enable interpolation of null data points in charts instead of zerofilling in performance
    "organizations:performance-chart-interpolation": False,
    # Enable views for suspect tags
    "organizations:performance-suspect-spans-view": False,
    # Enable views for anomaly detection
    "organizations:performance-anomaly-detection-ui": False,
    # Enable histogram view in span details
    "organizations:performance-span-histogram-view": False,
    # Enable autogrouping of sibling spans
    "organizations:performance-autogroup-sibling-spans": False,
    # Enable performance on-boarding checklist
    "organizations:performance-onboarding-checklist": False,
    # Enable automatic horizontal scrolling on the span tree
    "organizations:performance-span-tree-autoscroll": False,
    # Enable transaction name only search
    "organizations:performance-transaction-name-only-search": False,
    # Enable performance issue view
    "organizations:performance-extraneous-spans-poc": False,
    # Enable the new Related Events feature
    "organizations:related-events": False,
    # Enable usage of external relays, for use with Relay. See
    # https://github.com/getsentry/relay.
    "organizations:relay": True,
    # Enable Sentry Functions
    "organizations:sentry-functions": False,
    # Enable experimental session replay backend APIs
    "organizations:session-replay": False,
    # Enable experimental session replay SDK for recording on Sentry
    "organizations:session-replay-sdk": False,
    # Enable experimental session replay UI
    "organizations:session-replay-ui": False,
    # Enable Session Stats down to a minute resolution
    "organizations:minute-resolution-sessions": True,
    # Notify all project members when fallthrough is disabled, instead of just the auto-assignee
    "organizations:notification-all-recipients": False,
    # Enable the new native stack trace design
    "organizations:native-stack-trace-v2": False,
    # Enable version 2 of reprocessing (completely distinct from v1)
    "organizations:reprocessing-v2": False,
    # Enable the UI for the overage alert settings
    "organizations:slack-overage-notifications": False,
    # Enable basic SSO functionality, providing configurable single sign on
    # using services like GitHub / Google. This is *not* the same as the signup
    # and login with Github / Azure DevOps that sentry.io provides.
    "organizations:sso-basic": True,
    # Enable SAML2 based SSO functionality. getsentry/sentry-auth-saml2 plugin
    # must be installed to use this functionality.
    "organizations:sso-saml2": True,
    # Enable the server-side sampling feature (backend + relay)
    "organizations:server-side-sampling": False,
    # Enable the server-side sampling feature (frontend)
    "organizations:server-side-sampling-ui": False,
    # Enable the mobile screenshots feature
    "organizations:mobile-screenshots": False,
    # Enable the release details performance section
    "organizations:release-comparison-performance": False,
    # Enable team insights page
    "organizations:team-insights": True,
    # Enable setting team-level roles and receiving permissions from them
    "organizations:team-roles": False,
    # Enable sending Active release notifications without creating an explicit rule in DB
    "projects:active-release-monitor-default-on": False,
    # Adds additional filters and a new section to issue alert rules.
    "projects:alert-filters": True,
    # Enable functionality to specify custom inbound filters on events.
    "projects:custom-inbound-filters": False,
    # Enable data forwarding functionality for projects.
    "projects:data-forwarding": True,
    # Enable functionality to discard groups.
    "projects:discard-groups": False,
    # DEPRECATED: pending removal
    "projects:dsym": False,
    # Enable functionality for attaching  minidumps to events and displaying
    # then in the group UI.
    "projects:minidump": True,
    # Enable ingestion for suspect spans
    "projects:performance-suspect-spans-ingestion": False,
    # Enable functionality for project plugins.
    "projects:plugins": True,
    # Enable alternative version of group creation that is supposed to be less racy.
    "projects:race-free-group-creation": True,
    # Enable functionality for rate-limiting events on projects.
    "projects:rate-limits": True,
    # Enable functionality to trigger service hooks upon event ingestion.
    "projects:servicehooks": False,
    # Enable suspect resolutions feature
    "projects:suspect-resolutions": False,
    # Use Kafka (instead of Celery) for ingestion pipeline.
    "projects:kafka-ingest": False,
    # Workflow 2.0 Auto associate commits to commit sha release
    "projects:auto-associate-commits-to-release": False,
    # Don't add feature defaults down here! Please add them in their associated
    # group sorted alphabetically.
}

# Default time zone for localization in the UI.
# http://en.wikipedia.org/wiki/List_of_tz_zones_by_name
SENTRY_DEFAULT_TIME_ZONE = "UTC"

SENTRY_DEFAULT_LANGUAGE = "en"

# Enable the Sentry Debugger (Beta)
SENTRY_DEBUGGER = None

SENTRY_IGNORE_EXCEPTIONS = ("OperationalError",)

# Should we send the beacon to the upstream server?
SENTRY_BEACON = True

# Allow access to Sentry without authentication.
SENTRY_PUBLIC = False

# Instruct Sentry that this install intends to be run by a single organization
# and thus various UI optimizations should be enabled.
SENTRY_SINGLE_ORGANIZATION = False

# Login url (defaults to LOGIN_URL)
SENTRY_LOGIN_URL = None

# Default project ID (for internal errors)
SENTRY_PROJECT = 1
SENTRY_PROJECT_KEY = None

# Default organization to represent the Internal Sentry project.
# Used as a default when in SINGLE_ORGANIZATION mode.
SENTRY_ORGANIZATION = None

# Project ID for recording frontend (javascript) exceptions
SENTRY_FRONTEND_PROJECT = None
# DSN for the frontend to use explicitly, which takes priority
# over SENTRY_FRONTEND_PROJECT or SENTRY_PROJECT
SENTRY_FRONTEND_DSN = None
# DSN for tracking all client HTTP requests (which can be noisy) [experimental]
SENTRY_FRONTEND_REQUESTS_DSN = None

# Configuration for JavaScript's whitelistUrls - defaults to ALLOWED_HOSTS
SENTRY_FRONTEND_WHITELIST_URLS = None

# ----
# APM config
# ----

# sample rate for transactions initiated from the frontend
SENTRY_FRONTEND_APM_SAMPLING = 0

# sample rate for transactions in the backend
SENTRY_BACKEND_APM_SAMPLING = 0

# Sample rate for symbolicate_event task transactions
SENTRY_SYMBOLICATE_EVENT_APM_SAMPLING = 0

# Sample rate for the process_event task transactions
SENTRY_PROCESS_EVENT_APM_SAMPLING = 0

# sample rate for the relay projectconfig endpoint
SENTRY_RELAY_ENDPOINT_APM_SAMPLING = 0

# sample rate for relay's cache invalidation task
SENTRY_RELAY_TASK_APM_SAMPLING = 0

# sample rate for ingest consumer processing functions
SENTRY_INGEST_CONSUMER_APM_SAMPLING = 0

# sample rate for Apple App Store Connect tasks transactions
SENTRY_APPCONNECT_APM_SAMPLING = SENTRY_BACKEND_APM_SAMPLING

# sample rate for suspect commits task
SENTRY_SUSPECT_COMMITS_APM_SAMPLING = 0

# sample rate for post_process_group task
SENTRY_POST_PROCESS_GROUP_APM_SAMPLING = 0

# sample rate for all reprocessing tasks (except for the per-event ones)
SENTRY_REPROCESSING_APM_SAMPLING = 0

# ----
# end APM config
# ----

# DSN to use for Sentry monitors
SENTRY_MONITOR_DSN = None
SENTRY_MONITOR_API_ROOT = None
SENTRY_CELERYBEAT_MONITORS = {
    # 'scheduled-name': 'monitor_guid',
}

# Web Service
SENTRY_WEB_HOST = "127.0.0.1"
SENTRY_WEB_PORT = 9000
SENTRY_WEB_OPTIONS = {}

# SMTP Service
SENTRY_SMTP_HOST = "127.0.0.1"
SENTRY_SMTP_PORT = 1025

SENTRY_INTERFACES = {
    "csp": "sentry.interfaces.security.Csp",
    "hpkp": "sentry.interfaces.security.Hpkp",
    "expectct": "sentry.interfaces.security.ExpectCT",
    "expectstaple": "sentry.interfaces.security.ExpectStaple",
    "exception": "sentry.interfaces.exception.Exception",
    "logentry": "sentry.interfaces.message.Message",
    "request": "sentry.interfaces.http.Http",
    "sdk": "sentry.interfaces.sdk.Sdk",
    "stacktrace": "sentry.interfaces.stacktrace.Stacktrace",
    "template": "sentry.interfaces.template.Template",
    "user": "sentry.interfaces.user.User",
    "breadcrumbs": "sentry.interfaces.breadcrumbs.Breadcrumbs",
    "contexts": "sentry.interfaces.contexts.Contexts",
    "threads": "sentry.interfaces.threads.Threads",
    "debug_meta": "sentry.interfaces.debug_meta.DebugMeta",
    "spans": "sentry.interfaces.spans.Spans",
}
PREFER_CANONICAL_LEGACY_KEYS = False

SENTRY_EMAIL_BACKEND_ALIASES = {
    "smtp": "django.core.mail.backends.smtp.EmailBackend",
    "dummy": "django.core.mail.backends.dummy.EmailBackend",
    "console": "django.core.mail.backends.console.EmailBackend",
    "preview": "sentry.utils.email.PreviewBackend",
}

SENTRY_FILESTORE_ALIASES = {
    "filesystem": "django.core.files.storage.FileSystemStorage",
    "s3": "sentry.filestore.s3.S3Boto3Storage",
    "gcs": "sentry.filestore.gcs.GoogleCloudStorage",
}

SENTRY_ANALYTICS_ALIASES = {
    "noop": "sentry.analytics.Analytics",
    "pubsub": "sentry.analytics.pubsub.PubSubAnalytics",
}

# set of backends that do not support needing SMTP mail.* settings
# This list is a bit fragile and hardcoded, but it's unlikely that
# a user will be using a different backend that also mandates SMTP
# credentials.
SENTRY_SMTP_DISABLED_BACKENDS = frozenset(
    (
        "django.core.mail.backends.dummy.EmailBackend",
        "django.core.mail.backends.console.EmailBackend",
        "django.core.mail.backends.locmem.EmailBackend",
        "django.core.mail.backends.filebased.EmailBackend",
        "sentry.utils.email.PreviewBackend",
    )
)

# Should users without superuser permissions be allowed to
# make projects public
SENTRY_ALLOW_PUBLIC_PROJECTS = True

# Will an invite be sent when a member is added to an organization?
SENTRY_ENABLE_INVITES = True

# Origins allowed for session-based API access (via the Access-Control-Allow-Origin header)
SENTRY_ALLOW_ORIGIN = None

# Buffer backend
SENTRY_BUFFER = "sentry.buffer.Buffer"
SENTRY_BUFFER_OPTIONS = {}

# Cache backend
# XXX: We explicitly require the cache to be configured as its not optional
# and causes serious confusion with the default django cache
SENTRY_CACHE = None
SENTRY_CACHE_OPTIONS = {}

# Attachment blob cache backend
SENTRY_ATTACHMENTS = "sentry.attachments.default.DefaultAttachmentCache"
SENTRY_ATTACHMENTS_OPTIONS = {}

# Events blobs processing backend
SENTRY_EVENT_PROCESSING_STORE = "sentry.eventstore.processing.default.DefaultEventProcessingStore"
SENTRY_EVENT_PROCESSING_STORE_OPTIONS = {}

# The internal Django cache is still used in many places
# TODO(dcramer): convert uses over to Sentry's backend
CACHES = {"default": {"BACKEND": "django.core.cache.backends.dummy.DummyCache"}}

# The cache version affects both Django's internal cache (at runtime) as well
# as Sentry's cache. This automatically overrides VERSION on the default
# CACHES backend.
CACHE_VERSION = 1

# Digests backend
SENTRY_DIGESTS = "sentry.digests.backends.dummy.DummyBackend"
SENTRY_DIGESTS_OPTIONS = {}

# Quota backend
SENTRY_QUOTAS = "sentry.quotas.Quota"
SENTRY_QUOTA_OPTIONS = {}

# Cache for Relay project configs
SENTRY_RELAY_PROJECTCONFIG_CACHE = "sentry.relay.projectconfig_cache.redis.RedisProjectConfigCache"
SENTRY_RELAY_PROJECTCONFIG_CACHE_OPTIONS = {}

# Which cache to use for debouncing cache updates to the projectconfig cache
SENTRY_RELAY_PROJECTCONFIG_DEBOUNCE_CACHE = (
    "sentry.relay.projectconfig_debounce_cache.base.ProjectConfigDebounceCache"
)
SENTRY_RELAY_PROJECTCONFIG_DEBOUNCE_CACHE_OPTIONS = {}

# Rate limiting backend
SENTRY_RATELIMITER = "sentry.ratelimits.base.RateLimiter"
SENTRY_RATELIMITER_ENABLED = False
SENTRY_RATELIMITER_OPTIONS = {}
SENTRY_RATELIMITER_DEFAULT = 999
SENTRY_CONCURRENT_RATE_LIMIT_DEFAULT = 999
ENFORCE_CONCURRENT_RATE_LIMITS = False

# Rate Limit Group Category Defaults
SENTRY_CONCURRENT_RATE_LIMIT_GROUP_CLI = 999
SENTRY_RATELIMITER_GROUP_CLI = 999

# The default value for project-level quotas
SENTRY_DEFAULT_MAX_EVENTS_PER_MINUTE = "90%"

# Snuba configuration
SENTRY_SNUBA = os.environ.get("SNUBA", "http://127.0.0.1:1218")
SENTRY_SNUBA_TIMEOUT = 30
SENTRY_SNUBA_CACHE_TTL_SECONDS = 60

# Node storage backend
SENTRY_NODESTORE = "sentry.nodestore.django.DjangoNodeStorage"
SENTRY_NODESTORE_OPTIONS = {}

# Tag storage backend
SENTRY_TAGSTORE = os.environ.get("SENTRY_TAGSTORE", "sentry.tagstore.snuba.SnubaTagStorage")
SENTRY_TAGSTORE_OPTIONS = {}

# Search backend
SENTRY_SEARCH = os.environ.get(
    "SENTRY_SEARCH", "sentry.search.snuba.EventsDatasetSnubaSearchBackend"
)
SENTRY_SEARCH_OPTIONS = {}
# SENTRY_SEARCH_OPTIONS = {
#     'urls': ['http://127.0.0.1:9200/'],
#     'timeout': 5,
# }

# Time-series storage backend
SENTRY_TSDB = "sentry.tsdb.dummy.DummyTSDB"
SENTRY_TSDB_OPTIONS = {}

SENTRY_NEWSLETTER = "sentry.newsletter.base.Newsletter"
SENTRY_NEWSLETTER_OPTIONS = {}

SENTRY_EVENTSTREAM = "sentry.eventstream.snuba.SnubaEventStream"
SENTRY_EVENTSTREAM_OPTIONS = {}

# Send transaction events to random Kafka partitions. Currently
# this defaults to false as transaction events are partitioned the same
# as errors (by project ID). Eventually we will flip the default and remove
# this from settings entirely.
SENTRY_EVENTSTREAM_PARTITION_TRANSACTIONS_RANDOMLY = False

# rollups must be ordered from highest granularity to lowest
SENTRY_TSDB_ROLLUPS = (
    # (time in seconds, samples to keep)
    (10, 360),  # 60 minutes at 10 seconds
    (3600, 24 * 7),  # 7 days at 1 hour
    (3600 * 24, 90),  # 90 days at 1 day
)

# Internal metrics
SENTRY_METRICS_BACKEND = "sentry.metrics.dummy.DummyMetricsBackend"
SENTRY_METRICS_OPTIONS = {}
SENTRY_METRICS_SAMPLE_RATE = 1.0
SENTRY_METRICS_PREFIX = "sentry."
SENTRY_METRICS_SKIP_INTERNAL_PREFIXES = []  # Order this by most frequent prefixes.

# Metrics product
SENTRY_METRICS_INDEXER = "sentry.sentry_metrics.indexer.postgres.postgres_v2.PostgresIndexer"
SENTRY_METRICS_INDEXER_OPTIONS = {}
SENTRY_METRICS_INDEXER_CACHE_TTL = 3600 * 2

# Rate limits during string indexing for our metrics product.
# Which cluster to use. Example: {"cluster": "default"}
SENTRY_METRICS_INDEXER_WRITES_LIMITER_OPTIONS = {}
SENTRY_METRICS_INDEXER_WRITES_LIMITER_OPTIONS_PERFORMANCE = (
    SENTRY_METRICS_INDEXER_WRITES_LIMITER_OPTIONS
)

# Controls the sample rate with which we report errors to Sentry for metric messages
# dropped due to rate limits.
SENTRY_METRICS_INDEXER_DEBUG_LOG_SAMPLE_RATE = 0.01

# Release Health
SENTRY_RELEASE_HEALTH = "sentry.release_health.sessions.SessionsReleaseHealthBackend"
SENTRY_RELEASE_HEALTH_OPTIONS = {}

# Release Monitor
SENTRY_RELEASE_MONITOR = (
    "sentry.release_health.release_monitor.sessions.SessionReleaseMonitorBackend"
)
SENTRY_RELEASE_MONITOR_OPTIONS = {}


# Render charts on the backend. This uses the Chartcuterie external service.
SENTRY_CHART_RENDERER = "sentry.charts.chartcuterie.Chartcuterie"
SENTRY_CHART_RENDERER_OPTIONS = {}

# URI Prefixes for generating DSN URLs
# (Defaults to URL_PREFIX by default)
SENTRY_ENDPOINT = None
SENTRY_PUBLIC_ENDPOINT = None

# Hostname prefix to add for organizations that are opted into the
# `organizations:org-subdomains` feature.
SENTRY_ORG_SUBDOMAIN_TEMPLATE = "o{organization_id}.ingest"

# Prevent variables (e.g. context locals, http data, etc) from exceeding this
# size in characters
SENTRY_MAX_VARIABLE_SIZE = 512

# Prevent variables within extra context from exceeding this size in
# characters
SENTRY_MAX_EXTRA_VARIABLE_SIZE = 4096 * 4  # 16kb

# For changing the amount of data seen in Http Response Body part.
SENTRY_MAX_HTTP_BODY_SIZE = 4096 * 4  # 16kb

# For various attributes we don't limit the entire attribute on size, but the
# individual item. In those cases we also want to limit the maximum number of
# keys
SENTRY_MAX_DICTIONARY_ITEMS = 50

SENTRY_MAX_MESSAGE_LENGTH = 1024 * 8

# Gravatar service base url
SENTRY_GRAVATAR_BASE_URL = "https://secure.gravatar.com"

# Timeout (in seconds) for fetching remote source files (e.g. JS)
SENTRY_SOURCE_FETCH_TIMEOUT = 5

# Timeout (in seconds) for socket operations when fetching remote source files
SENTRY_SOURCE_FETCH_SOCKET_TIMEOUT = 2

# Maximum content length for source files before we abort fetching
SENTRY_SOURCE_FETCH_MAX_SIZE = 40 * 1024 * 1024

# Maximum content length for cache value.  Currently used only to avoid
# pointless compression of sourcemaps and other release files because we
# silently fail to cache the compressed result anyway.  Defaults to None which
# disables the check and allows different backends for unlimited payload.
# e.g. memcached defaults to 1MB  = 1024 * 1024
SENTRY_CACHE_MAX_VALUE_SIZE = None

# Fields which managed users cannot change via Sentry UI. Username and password
# cannot be changed by managed users. Optionally include 'email' and
# 'name' in SENTRY_MANAGED_USER_FIELDS.
SENTRY_MANAGED_USER_FIELDS = ()

SENTRY_SCOPES = {
    "org:read",
    "org:write",
    "org:admin",
    "org:integrations",
    "member:read",
    "member:write",
    "member:admin",
    "team:read",
    "team:write",
    "team:admin",
    "project:read",
    "project:write",
    "project:admin",
    "project:releases",
    "event:read",
    "event:write",
    "event:admin",
    "alerts:write",
    "alerts:read",
}

SENTRY_SCOPE_SETS = (
    (
        ("org:admin", "Read, write, and admin access to organization details."),
        ("org:write", "Read and write access to organization details."),
        ("org:read", "Read access to organization details."),
    ),
    (("org:integrations", "Read, write, and admin access to organization integrations."),),
    (
        ("member:admin", "Read, write, and admin access to organization members."),
        ("member:write", "Read and write access to organization members."),
        ("member:read", "Read access to organization members."),
    ),
    (
        ("team:admin", "Read, write, and admin access to teams."),
        ("team:write", "Read and write access to teams."),
        ("team:read", "Read access to teams."),
    ),
    (
        ("project:admin", "Read, write, and admin access to projects."),
        ("project:write", "Read and write access to projects."),
        ("project:read", "Read access to projects."),
    ),
    (("project:releases", "Read, write, and admin access to project releases."),),
    (
        ("event:admin", "Read, write, and admin access to events."),
        ("event:write", "Read and write access to events."),
        ("event:read", "Read access to events."),
    ),
    (
        ("alerts:write", "Read and write alerts"),
        ("alerts:read", "Read alerts"),
    ),
)

SENTRY_DEFAULT_ROLE = "member"

# Roles are ordered, which represents a sort-of hierarchy, as well as how
# they're presented in the UI. This is primarily important in that a member
# that is earlier in the chain cannot manage the settings of a member later
# in the chain (they still require the appropriate scope).
SENTRY_ROLES = (
    {
        "id": "member",
        "name": "Member",
        "desc": "Members can view and act on events, as well as view most other data within the organization.",
        "scopes": {
            "event:read",
            "event:write",
            "event:admin",
            "project:releases",
            "project:read",
            "org:read",
            "member:read",
            "team:read",
            "alerts:read",
            "alerts:write",
        },
    },
    {
        "id": "admin",
        "name": "Admin",
        "desc": (
            """
            Admin privileges on any teams of which they're a member. They can
            create new teams and projects, as well as remove teams and projects
            on which they already hold membership (or all teams, if open
            membership is enabled). Additionally, they can manage memberships of
            teams that they are members of. They cannot invite members to the
            organization.
            """
        ),
        "scopes": {
            "event:read",
            "event:write",
            "event:admin",
            "org:read",
            "member:read",
            "project:read",
            "project:write",
            "project:admin",
            "project:releases",
            "team:read",
            "team:write",
            "team:admin",
            "org:integrations",
            "alerts:read",
            "alerts:write",
        },
        "is_retired": True,
    },
    {
        "id": "manager",
        "name": "Manager",
        "desc": "Gains admin access on all teams as well as the ability to add and remove members.",
        "is_global": True,
        "scopes": {
            "event:read",
            "event:write",
            "event:admin",
            "member:read",
            "member:write",
            "member:admin",
            "project:read",
            "project:write",
            "project:admin",
            "project:releases",
            "team:read",
            "team:write",
            "team:admin",
            "org:read",
            "org:write",
            "org:integrations",
            "alerts:read",
            "alerts:write",
        },
    },
    {
        "id": "owner",
        "name": "Owner",
        "desc": (
            """
            Unrestricted access to the organization, its data, and its settings.
            Can add, modify, and delete projects and members, as well as make
            billing and plan changes.
            """
        ),
        "is_global": True,
        "scopes": {
            "org:read",
            "org:write",
            "org:admin",
            "org:integrations",
            "member:read",
            "member:write",
            "member:admin",
            "team:read",
            "team:write",
            "team:admin",
            "project:read",
            "project:write",
            "project:admin",
            "project:releases",
            "event:read",
            "event:write",
            "event:admin",
            "alerts:read",
            "alerts:write",
        },
    },
)

SENTRY_TEAM_ROLES = (
    {
        "id": "contributor",
        "name": "Contributor",
        "desc": "Contributors can view and act on events, as well as view most other data within the team's projects.",
        "scopes": {
            "event:read",
            "event:write",
            "event:admin",
            "project:releases",
            "project:read",
            "org:read",
            "member:read",
            "team:read",
            "alerts:read",
            "alerts:write",
        },
    },
    {
        "id": "admin",
        "name": "Team Admin",
        "desc": (
            # TODO: Editing pass
            """
            Admin privileges on the team. They can create and remove projects,
            and can manage the team's memberships. They cannot invite members to
            the organization.
            """
        ),
        "scopes": {
            "event:read",
            "event:write",
            "event:admin",
            "org:read",
            "member:read",
            "project:read",
            "project:write",
            "project:admin",
            "project:releases",
            "team:read",
            "team:write",
            "team:admin",
            "org:integrations",
            "alerts:read",
            "alerts:write",
        },
        "is_minimum_role_for": "admin",
    },
)

# See sentry/options/__init__.py for more information
SENTRY_OPTIONS = {}
SENTRY_DEFAULT_OPTIONS = {}

# You should not change this setting after your database has been created
# unless you have altered all schemas first
SENTRY_USE_BIG_INTS = False

# Delay (in ms) to induce on API responses
#
# Simulates a small amount of lag which helps uncover more obvious race
# conditions in UI interactions. It's also needed to test (or implement) any
# kind of loading scenarios. Without this we will just implicitly lower the
# overall quality of software we ship because we will not experience it in the
# same way we would in production.
#
# See discussion on https://github.com/getsentry/sentry/pull/20187
SENTRY_API_RESPONSE_DELAY = 150 if IS_DEV else None

# Watchers for various application purposes (such as compiling static media)
# XXX(dcramer): this doesn't work outside of a source distribution as the
# webpack.config.js is not part of Sentry's datafiles
SENTRY_WATCHERS = (
    (
        "webpack",
        [
            os.path.join(NODE_MODULES_ROOT, ".bin", "webpack"),
            "serve",
            "--color",
            "--output-pathinfo=true",
            "--config={}".format(
                os.path.normpath(
                    os.path.join(PROJECT_ROOT, os.pardir, os.pardir, "webpack.config.ts")
                )
            ),
        ],
    ),
)

# Controls whether devserver spins up Relay, Kafka, and several ingest worker jobs to direct store traffic
# through the Relay ingestion pipeline. Without, ingestion is completely disabled. Use `bin/load-mocks` to
# generate fake data for local testing. You can also manually enable relay with the `--ingest` flag to `devserver`.
# XXX: This is disabled by default as typical development workflows do not require end-to-end services running
# and disabling optional services reduces resource consumption and complexity
SENTRY_USE_RELAY = False
SENTRY_RELAY_PORT = 7899

# Controls whether we'll run the snuba subscription processor. If enabled, we'll run
# it as a worker, and devservices will run Kafka.
SENTRY_DEV_PROCESS_SUBSCRIPTIONS = False

# The chunk size for attachments in blob store. Should be a power of two.
SENTRY_ATTACHMENT_BLOB_SIZE = 8 * 1024 * 1024  # 8MB

# The chunk size for files in the chunk upload. This is used for native debug
# files and source maps, and directly translates to the chunk size in blob
# store. MUST be a power of two.
SENTRY_CHUNK_UPLOAD_BLOB_SIZE = 8 * 1024 * 1024  # 8MB

# This flag tell DEVSERVICES to start the ingest-metrics-consumer in order to work on
# metrics in the development environment. Note: this is "metrics" the product
SENTRY_USE_METRICS_DEV = False

# This flags activates the Change Data Capture backend in the development environment
SENTRY_USE_CDC_DEV = False

# This flag activates profiling backend in the development environment
SENTRY_USE_PROFILING = False

# SENTRY_DEVSERVICES = {
#     "service-name": lambda settings, options: (
#         {
#             "image": "image-name:version",
#             # optional ports to expose
#             "ports": {"internal-port/tcp": external-port},
#             # optional command
#             "command": ["exit 1"],
#             optional mapping of volumes
#             "volumes": {"volume-name": {"bind": "/path/in/container"}},
#             # optional statement to test if service should run
#             "only_if": lambda settings, options: True,
#             # optional environment variables
#             "environment": {
#                 "ENV_VAR": "1",
#             }
#         }
#     )
# }


def build_cdc_postgres_init_db_volume(settings):
    return (
        {
            os.path.join(settings.CDC_CONFIG_DIR, "init_hba.sh"): {
                "bind": "/docker-entrypoint-initdb.d/init_hba.sh"
            }
        }
        if settings.SENTRY_USE_CDC_DEV
        else {}
    )


# platform.processor() changed at some point between these:
# 11.2.3: arm
# 12.3.1: arm64
APPLE_ARM64 = sys.platform == "darwin" and platform.processor() in {"arm", "arm64"}

SENTRY_DEVSERVICES = {
    "redis": lambda settings, options: (
        {
            "image": "redis:5.0-alpine",
            "ports": {"6379/tcp": 6379},
            "command": [
                "redis-server",
                "--appendonly",
                "yes",
                "--save",
                "60",
                "20",
                "--auto-aof-rewrite-percentage",
                "100",
                "--auto-aof-rewrite-min-size",
                "64mb",
            ],
            "volumes": {"redis": {"bind": "/data"}},
        }
    ),
    "postgres": lambda settings, options: (
        {
            "image": f"postgres:{os.getenv('PG_VERSION') or '9.6'}-alpine",
            "pull": True,
            "ports": {"5432/tcp": 5432},
            "environment": {"POSTGRES_DB": "sentry", "POSTGRES_HOST_AUTH_METHOD": "trust"},
            "volumes": {
                "postgres": {"bind": "/var/lib/postgresql/data"},
                "wal2json": {"bind": "/wal2json"},
                settings.CDC_CONFIG_DIR: {"bind": "/cdc"},
                **build_cdc_postgres_init_db_volume(settings),
            },
            "command": [
                "postgres",
                "-c",
                "wal_level=logical",
                "-c",
                "max_replication_slots=1",
                "-c",
                "max_wal_senders=1",
            ],
            "entrypoint": "/cdc/postgres-entrypoint.sh" if settings.SENTRY_USE_CDC_DEV else None,
        }
    ),
    "zookeeper": lambda settings, options: (
        {
            # On Apple arm64, we upgrade to version 6.x to allow zookeeper to run properly on Apple's arm64
            # See details https://github.com/confluentinc/kafka-images/issues/80#issuecomment-855511438
            "image": "confluentinc/cp-zookeeper:6.2.0",
            "environment": {"ZOOKEEPER_CLIENT_PORT": "2181"},
            "volumes": {"zookeeper_6": {"bind": "/var/lib/zookeeper/data"}},
            "only_if": "kafka" in settings.SENTRY_EVENTSTREAM or settings.SENTRY_USE_RELAY,
        }
    ),
    "kafka": lambda settings, options: (
        {
            "image": "confluentinc/cp-kafka:6.2.0",
            "ports": {"9092/tcp": 9092},
            "environment": {
                "KAFKA_ZOOKEEPER_CONNECT": "{containers[zookeeper][name]}:2181",
                "KAFKA_LISTENERS": "INTERNAL://0.0.0.0:9093,EXTERNAL://0.0.0.0:9092",
                "KAFKA_ADVERTISED_LISTENERS": "INTERNAL://{containers[kafka][name]}:9093,EXTERNAL://{containers[kafka]"
                "[ports][9092/tcp][0]}:{containers[kafka][ports][9092/tcp][1]}",
                "KAFKA_LISTENER_SECURITY_PROTOCOL_MAP": "INTERNAL:PLAINTEXT,EXTERNAL:PLAINTEXT",
                "KAFKA_INTER_BROKER_LISTENER_NAME": "INTERNAL",
                "KAFKA_OFFSETS_TOPIC_REPLICATION_FACTOR": "1",
                "KAFKA_OFFSETS_TOPIC_NUM_PARTITIONS": "1",
                "KAFKA_LOG_RETENTION_HOURS": "24",
                "KAFKA_MESSAGE_MAX_BYTES": "50000000",
                "KAFKA_MAX_REQUEST_SIZE": "50000000",
            },
            "volumes": {"kafka_6": {"bind": "/var/lib/kafka/data"}},
            "only_if": "kafka" in settings.SENTRY_EVENTSTREAM
            or settings.SENTRY_USE_RELAY
            or settings.SENTRY_DEV_PROCESS_SUBSCRIPTIONS,
        }
    ),
    "clickhouse": lambda settings, options: (
        {
            "image": "yandex/clickhouse-server:20.3.9.70" if not APPLE_ARM64
            # altinity provides clickhouse support to other companies
            # Official support: https://github.com/ClickHouse/ClickHouse/issues/22222
            # This image is build with this script https://gist.github.com/filimonov/5f9732909ff66d5d0a65b8283382590d
            else "altinity/clickhouse-server:21.6.1.6734-testing-arm",
            "pull": True,
            "ports": {"9000/tcp": 9000, "9009/tcp": 9009, "8123/tcp": 8123},
            "ulimits": [{"name": "nofile", "soft": 262144, "hard": 262144}],
            # The arm image does not properly load the MAX_MEMORY_USAGE_RATIO
            # from the environment in loc_config.xml, thus, hard-coding it there
            "volumes": {
                "clickhouse_dist"
                if settings.SENTRY_DISTRIBUTED_CLICKHOUSE_TABLES
                else "clickhouse": {"bind": "/var/lib/clickhouse"},
                os.path.join(
                    settings.DEVSERVICES_CONFIG_DIR,
                    "clickhouse",
                    "dist_config.xml"
                    if settings.SENTRY_DISTRIBUTED_CLICKHOUSE_TABLES
                    else "loc_config.xml",
                ): {"bind": "/etc/clickhouse-server/config.d/sentry.xml"},
            },
        }
    ),
    "snuba": lambda settings, options: (
        {
            "image": "getsentry/snuba:nightly" if not APPLE_ARM64
            # We cross-build arm64 images on GH's Apple Intel runners
            else "ghcr.io/getsentry/snuba-arm64-dev:latest",
            "pull": True,
            "ports": {"1218/tcp": 1218},
            "command": ["devserver"],
            "environment": {
                "PYTHONUNBUFFERED": "1",
                "SNUBA_SETTINGS": "docker",
                "DEBUG": "1",
                "CLICKHOUSE_HOST": "{containers[clickhouse][name]}",
                "CLICKHOUSE_PORT": "9000",
                "CLICKHOUSE_HTTP_PORT": "8123",
                "DEFAULT_BROKERS": "{containers[kafka][name]}:9093",
                "REDIS_HOST": "{containers[redis][name]}",
                "REDIS_PORT": "6379",
                "REDIS_DB": "1",
                "ENABLE_SENTRY_METRICS_DEV": "1" if settings.SENTRY_USE_METRICS_DEV else "",
                "ENABLE_PROFILES_CONSUMER": "1" if settings.SENTRY_USE_PROFILING else "",
            },
            "only_if": "snuba" in settings.SENTRY_EVENTSTREAM
            or "kafka" in settings.SENTRY_EVENTSTREAM,
        }
    ),
    "bigtable": lambda settings, options: (
        {
            "image": "us.gcr.io/sentryio/cbtemulator:23c02d92c7a1747068eb1fc57dddbad23907d614",
            "ports": {"8086/tcp": 8086},
            # NEED_BIGTABLE is set by CI so we don't have to pass
            # --skip-only-if when compiling which services to run.
            "only_if": os.environ.get("NEED_BIGTABLE", False)
            or "bigtable" in settings.SENTRY_NODESTORE,
        }
    ),
    "memcached": lambda settings, options: (
        {
            "image": "memcached:1.5-alpine",
            "ports": {"11211/tcp": 11211},
            "only_if": "memcached" in settings.CACHES.get("default", {}).get("BACKEND"),
        }
    ),
    "symbolicator": lambda settings, options: (
        {
            "image": "us.gcr.io/sentryio/symbolicator:nightly",
            "pull": True,
            "ports": {"3021/tcp": 3021},
            "volumes": {settings.SYMBOLICATOR_CONFIG_DIR: {"bind": "/etc/symbolicator"}},
            "command": ["run", "--config", "/etc/symbolicator/config.yml"],
            "only_if": options.get("symbolicator.enabled"),
        }
    ),
    "relay": lambda settings, options: (
        {
            "image": "us.gcr.io/sentryio/relay:nightly",
            "pull": True,
            "ports": {"7899/tcp": settings.SENTRY_RELAY_PORT},
            "volumes": {settings.RELAY_CONFIG_DIR: {"bind": "/etc/relay"}},
            "command": ["run", "--config", "/etc/relay"],
            "only_if": bool(os.environ.get("SENTRY_USE_RELAY", settings.SENTRY_USE_RELAY)),
            "with_devserver": True,
        }
    ),
    "chartcuterie": lambda settings, options: (
        {
            "image": "us.gcr.io/sentryio/chartcuterie:latest",
            "pull": True,
            "volumes": {settings.CHARTCUTERIE_CONFIG_DIR: {"bind": "/etc/chartcuterie"}},
            "environment": {
                "CHARTCUTERIE_CONFIG": "/etc/chartcuterie/config.js",
                "CHARTCUTERIE_CONFIG_POLLING": "true",
            },
            "ports": {"9090/tcp": 7901},
            # NEED_CHARTCUTERIE is set by CI so we don't have to pass --skip-only-if when compiling which services to run.
            "only_if": os.environ.get("NEED_CHARTCUTERIE", False)
            or options.get("chart-rendering.enabled"),
        }
    ),
    "cdc": lambda settings, options: (
        {
            "image": "getsentry/cdc:nightly",
            "pull": True,
            "only_if": settings.SENTRY_USE_CDC_DEV,
            "command": ["cdc", "-c", "/etc/cdc/configuration.yaml", "producer"],
            "volumes": {settings.CDC_CONFIG_DIR: {"bind": "/etc/cdc"}},
        }
    ),
}

# Max file size for serialized file uploads in API
SENTRY_MAX_SERIALIZED_FILE_SIZE = 5000000

# Max file size for avatar photo uploads
SENTRY_MAX_AVATAR_SIZE = 5000000

# The maximum age of raw events before they are deleted
SENTRY_RAW_EVENT_MAX_AGE_DAYS = 10

# statuspage.io support
STATUS_PAGE_ID = None
STATUS_PAGE_API_HOST = "statuspage.io"

SENTRY_SELF_HOSTED = True

# Whether we should look at X-Forwarded-For header or not
# when checking REMOTE_ADDR ip addresses
SENTRY_USE_X_FORWARDED_FOR = True

SENTRY_DEFAULT_INTEGRATIONS = (
    "sentry.integrations.bitbucket.BitbucketIntegrationProvider",
    "sentry.integrations.bitbucket_server.BitbucketServerIntegrationProvider",
    "sentry.integrations.slack.SlackIntegrationProvider",
    "sentry.integrations.github.GitHubIntegrationProvider",
    "sentry.integrations.github_enterprise.GitHubEnterpriseIntegrationProvider",
    "sentry.integrations.gitlab.GitlabIntegrationProvider",
    "sentry.integrations.jira.JiraIntegrationProvider",
    "sentry.integrations.jira_server.JiraServerIntegrationProvider",
    "sentry.integrations.vsts.VstsIntegrationProvider",
    "sentry.integrations.vsts_extension.VstsExtensionIntegrationProvider",
    "sentry.integrations.pagerduty.integration.PagerDutyIntegrationProvider",
    "sentry.integrations.vercel.VercelIntegrationProvider",
    "sentry.integrations.msteams.MsTeamsIntegrationProvider",
    "sentry.integrations.aws_lambda.AwsLambdaIntegrationProvider",
    "sentry.integrations.custom_scm.CustomSCMIntegrationProvider",
)


SENTRY_SDK_CONFIG = {
    "release": sentry.__semantic_version__,
    "environment": ENVIRONMENT,
    "in_app_include": ["sentry", "sentry_plugins"],
    "debug": True,
    "send_default_pii": True,
    "auto_enabling_integrations": False,
    "_experiments": {
        "custom_measurements": True,
    },
}

# Callable to bind additional context for the Sentry SDK
#
# def get_org_context(scope, organization, **kwargs):
#    scope.set_tag('organization.cool', '1')
#
# SENTRY_ORGANIZATION_CONTEXT_HELPER = get_org_context
SENTRY_ORGANIZATION_CONTEXT_HELPER = None

# Config options that are explicitly disabled from Django
DEAD = object()

# This will eventually get set from values in SENTRY_OPTIONS during
# sentry.runner.initializer:bootstrap_options
SECRET_KEY = DEAD
EMAIL_BACKEND = DEAD
EMAIL_HOST = DEAD
EMAIL_PORT = DEAD
EMAIL_HOST_USER = DEAD
EMAIL_HOST_PASSWORD = DEAD
EMAIL_USE_TLS = DEAD
EMAIL_USE_SSL = DEAD
SERVER_EMAIL = DEAD
EMAIL_SUBJECT_PREFIX = DEAD

# Shared btw Auth Provider and Social Auth Plugin
GITHUB_APP_ID = DEAD
GITHUB_API_SECRET = DEAD

# Used by Auth Provider
GITHUB_REQUIRE_VERIFIED_EMAIL = DEAD
GITHUB_API_DOMAIN = DEAD
GITHUB_BASE_DOMAIN = DEAD

# Used by Social Auth Plugin
GITHUB_EXTENDED_PERMISSIONS = DEAD
GITHUB_ORGANIZATION = DEAD


SUDO_URL = "sentry-sudo"

# Endpoint to https://github.com/getsentry/sentry-release-registry, used for
# alerting the user on outdated SDKs.
SENTRY_RELEASE_REGISTRY_BASEURL = None

# Hardcoded SDK versions for SDKs that do not have an entry in the release
# registry.
SDK_VERSIONS = {
    "raven-js": "3.21.0",
    "raven-node": "2.3.0",
    "raven-python": "6.10.0",
    "raven-ruby": "2.7.1",
    "sentry-cocoa": "3.11.1",
    "sentry-java": "1.6.4",
    "sentry-laravel": "1.0.2",
    "sentry-php": "2.0.1",
}

# Some of the migration links below are not ideal, but that is all migration documentation we currently have and can provide at this point
SDK_URLS = {
    "sentry-java": "https://docs.sentry.io/platforms/java/legacy/migration/",
    "@sentry/browser": "https://github.com/getsentry/sentry-javascript/blob/master/MIGRATION.md#migrating-from-raven-js-to-sentrybrowser",
    "sentry-cocoa": "https://docs.sentry.io/platforms/apple/migration/",
    "sentry-php": "https://docs.sentry.io/platforms/php/",
    "sentry-python": "https://docs.sentry.io/platforms/python/migration/",
    "sentry-ruby": "https://docs.sentry.io/platforms/ruby/migration/",
    "sentry-dotnet": "https://docs.sentry.io/platforms/dotnet/migration/#migrating-from-sharpraven-to-sentry-sdk",
    "sentry-go": "https://docs.sentry.io/platforms/go/migration/",
}

DEPRECATED_SDKS = {
    # sdk name => new sdk name
    "raven-java": "sentry-java",
    "raven-java:android": "sentry-java",
    "raven-java:log4j": "sentry-java",
    "raven-java:log4j2": "sentry-java",
    "raven-java:logback": "sentry-java",
    "raven-js": "@sentry/browser",
    "raven-node": "@sentry/browser",
    "raven-objc": "sentry-cocoa",
    "raven-php": "sentry-php",
    "raven-python": "sentry-python",
    "raven-ruby": "sentry-ruby",
    "raven-swift": "sentry-cocoa",
    "raven-csharp": "sentry-dotnet",
    "raven-go": "sentry-go",
    "sentry-android": "sentry-java",
    "sentry-swift": "sentry-cocoa",
    "SharpRaven": "sentry-dotnet",
    # The Ruby SDK used to go by the name 'sentry-raven'...
    "sentry-raven": "sentry-ruby",
}

TERMS_URL = None
PRIVACY_URL = None

# Internal sources for debug information files
#
# There are two special values in there: "microsoft" and "ios".  These are
# added by default to any project created.  The "ios" source is currently
# not enabled in the open source build of sentry because it points to a
# sentry internal repository and it's unclear if these can be
# redistributed under the Apple EULA.  If however someone configures their
# own iOS source and name it 'ios' it will be enabled by default for all
# projects.
SENTRY_BUILTIN_SOURCES = {
    "microsoft": {
        "type": "http",
        "id": "sentry:microsoft",
        "name": "Microsoft",
        "layout": {"type": "symstore"},
        "filters": {"filetypes": ["pdb", "pe"]},
        "url": "https://msdl.microsoft.com/download/symbols/",
        "is_public": True,
    },
    "citrix": {
        "type": "http",
        "id": "sentry:citrix",
        "name": "Citrix",
        "layout": {"type": "symstore"},
        "filters": {"filetypes": ["pdb", "pe"]},
        "url": "http://ctxsym.citrix.com/symbols/",
        "is_public": True,
    },
    "intel": {
        "type": "http",
        "id": "sentry:intel",
        "name": "Intel",
        "layout": {"type": "symstore"},
        "filters": {"filetypes": ["pdb", "pe"]},
        "url": "https://software.intel.com/sites/downloads/symbols/",
        "is_public": True,
    },
    "amd": {
        "type": "http",
        "id": "sentry:amd",
        "name": "AMD",
        "layout": {"type": "symstore"},
        "filters": {"filetypes": ["pdb", "pe"]},
        "url": "https://download.amd.com/dir/bin/",
        "is_public": True,
    },
    "nvidia": {
        "type": "http",
        "id": "sentry:nvidia",
        "name": "NVIDIA",
        "layout": {"type": "symstore"},
        "filters": {"filetypes": ["pdb", "pe"]},
        "url": "https://driver-symbols.nvidia.com/",
        "is_public": True,
    },
    "chromium": {
        "type": "http",
        "id": "sentry:chromium",
        "name": "Chromium",
        "layout": {"type": "symstore"},
        "filters": {"filetypes": ["pdb", "pe"]},
        "url": "https://chromium-browser-symsrv.commondatastorage.googleapis.com/",
        "is_public": True,
    },
    "unity": {
        "type": "http",
        "id": "sentry:unity",
        "name": "Unity",
        "layout": {"type": "symstore"},
        "filters": {"filetypes": ["pdb", "pe"]},
        "url": "http://symbolserver.unity3d.com/",
        "is_public": True,
    },
    "mozilla": {
        "type": "http",
        "id": "sentry:mozilla",
        "name": "Mozilla",
        "layout": {"type": "symstore"},
        "url": "https://symbols.mozilla.org/",
        "is_public": True,
    },
    "autodesk": {
        "type": "http",
        "id": "sentry:autodesk",
        "name": "Autodesk",
        "layout": {"type": "symstore"},
        "url": "http://symbols.autodesk.com/",
        "is_public": True,
    },
    "electron": {
        "type": "http",
        "id": "sentry:electron",
        "name": "Electron",
        "layout": {"type": "native"},
        "url": "https://symbols.electronjs.org/",
        "filters": {"filetypes": ["pdb", "breakpad", "sourcebundle"]},
        "is_public": True,
    },
}

# Relay
# List of PKs explicitly allowed by Sentry.  All relays here are always
# registered as internal relays.
# DEPRECATED !!! (18.May.2021) This entry has been deprecated in favour of
# ~/.sentry/conf.yml (relay.static_auth)
SENTRY_RELAY_WHITELIST_PK = [
    # NOTE (RaduW) This is the relay key for the relay instance used by devservices.
    # This should NOT be part of any production environment.
    # This key should match the key in /sentry/config/relay/credentials.json
    "SMSesqan65THCV6M4qs4kBzPai60LzuDn-xNsvYpuP8"
]

# When open registration is not permitted then only relays in the
# list of explicitly allowed relays can register.
SENTRY_RELAY_OPEN_REGISTRATION = True

# GeoIP
# Used for looking up IP addresses.
# For example /usr/local/share/GeoIP/GeoIPCity.mmdb
GEOIP_PATH_MMDB = None

# CDN
# If this is an absolute url like e.g.: https://js.sentry-cdn.com/
# the full url will look like this: https://js.sentry-cdn.com/<public_key>.min.js
# otherwise django reverse url lookup will be used.
JS_SDK_LOADER_CDN_URL = ""
# Version of the SDK - Used in header Surrogate-Key sdk/JS_SDK_LOADER_SDK_VERSION
JS_SDK_LOADER_SDK_VERSION = ""
# This should be the url pointing to the JS SDK. It may contain up to two "%s".
# The first "%s" will be replaced with the SDK version, the second one is used
# to inject a bundle modifier in the JS SDK CDN loader. e.g:
# - 'https://browser.sentry-cdn.com/%s/bundle%s.min.js' will become
# 'https://browser.sentry-cdn.com/7.0.0/bundle.es5.min.js'
# - 'https://browser.sentry-cdn.com/%s/bundle.min.js' will become
# 'https://browser.sentry-cdn.com/7.0.0/bundle.min.js'
# - 'https://browser.sentry-cdn.com/6.19.7/bundle.min.js' will stay the same.
JS_SDK_LOADER_DEFAULT_SDK_URL = ""

# block domains which are generally used by spammers -- keep this configurable
# in case a self-hosted install wants to allow it
INVALID_EMAIL_ADDRESS_PATTERN = re.compile(r"\@qq\.com$", re.I)

# This is customizable for sentry.io, but generally should only be additive
# (currently the values not used anymore so this is more for documentation purposes)
SENTRY_USER_PERMISSIONS = ("broadcasts.admin", "users.admin")

KAFKA_CLUSTERS = {
    "default": {
        "common": {"bootstrap.servers": "127.0.0.1:9092"},
        "producers": {
            "compression.type": "lz4",
            "message.max.bytes": 50000000,  # 50MB, default is 1MB
        },
        "consumers": {},
    }
}

# These constants define kafka topic names, as well as keys into `KAFKA_TOPICS`
# which contains cluster mappings for these topics. Follow these steps to
# override a kafka topic name:
#
#  1. Change the value of the `KAFKA_*` constant (e.g. KAFKA_EVENTS).
#  2. For changes in override files, such as `sentry.conf.py` or in getsentry's
#     `prod.py`, also override the entirety of `KAFKA_TOPICS` to ensure the keys
#     pick up the change.

KAFKA_EVENTS = "events"
# TODO: KAFKA_TRANSACTIONS is temporarily mapped to "events" since events
# transactions curently share a Kafka topic. Once we are ready with the code
# changes to support different topic, switch this to "transactions" to start
# producing to the new topic.
KAFKA_TRANSACTIONS = "events"
KAFKA_OUTCOMES = "outcomes"
KAFKA_OUTCOMES_BILLING = "outcomes-billing"
KAFKA_EVENTS_SUBSCRIPTIONS_RESULTS = "events-subscription-results"
KAFKA_TRANSACTIONS_SUBSCRIPTIONS_RESULTS = "transactions-subscription-results"
KAFKA_GENERIC_METRICS_DISTRIBUTIONS_SUBSCRIPTIONS_RESULTS = (
    "generic-metrics-distributions-subscription-results"
)
KAFKA_GENERIC_METRICS_SETS_SUBSCRIPTIONS_RESULTS = "generic-metrics-sets-subscription-results"
KAFKA_SESSIONS_SUBSCRIPTIONS_RESULTS = "sessions-subscription-results"
KAFKA_METRICS_SUBSCRIPTIONS_RESULTS = "metrics-subscription-results"
KAFKA_INGEST_EVENTS = "ingest-events"
KAFKA_INGEST_ATTACHMENTS = "ingest-attachments"
KAFKA_INGEST_TRANSACTIONS = "ingest-transactions"
KAFKA_INGEST_METRICS = "ingest-metrics"
KAFKA_SNUBA_METRICS = "snuba-metrics"
KAFKA_PROFILES = "profiles"
KAFKA_INGEST_PERFORMANCE_METRICS = "ingest-performance-metrics"
KAFKA_SNUBA_GENERIC_METRICS = "snuba-generic-metrics"
KAFKA_INGEST_REPLAYS_RECORDINGS = "ingest-replay-recordings"

KAFKA_SUBSCRIPTION_RESULT_TOPICS = {
    "events": KAFKA_EVENTS_SUBSCRIPTIONS_RESULTS,
    "transactions": KAFKA_TRANSACTIONS_SUBSCRIPTIONS_RESULTS,
    "generic-metrics-sets": KAFKA_GENERIC_METRICS_SETS_SUBSCRIPTIONS_RESULTS,
    "generic-metrics-distributions": KAFKA_GENERIC_METRICS_DISTRIBUTIONS_SUBSCRIPTIONS_RESULTS,
    "sessions": KAFKA_SESSIONS_SUBSCRIPTIONS_RESULTS,
    "metrics": KAFKA_METRICS_SUBSCRIPTIONS_RESULTS,
}

# Cluster configuration for each Kafka topic by name.
KAFKA_TOPICS = {
    KAFKA_EVENTS: {"cluster": "default"},
    KAFKA_TRANSACTIONS: {"cluster": "default"},
    KAFKA_OUTCOMES: {"cluster": "default"},
    # When OUTCOMES_BILLING is None, it inherits from OUTCOMES and does not
    # create a separate producer. Check ``track_outcome`` for details.
    KAFKA_OUTCOMES_BILLING: None,
    KAFKA_EVENTS_SUBSCRIPTIONS_RESULTS: {"cluster": "default"},
    KAFKA_TRANSACTIONS_SUBSCRIPTIONS_RESULTS: {"cluster": "default"},
    KAFKA_GENERIC_METRICS_SETS_SUBSCRIPTIONS_RESULTS: {"cluster": "default"},
    KAFKA_GENERIC_METRICS_DISTRIBUTIONS_SUBSCRIPTIONS_RESULTS: {"cluster": "default"},
    KAFKA_SESSIONS_SUBSCRIPTIONS_RESULTS: {"cluster": "default"},
    KAFKA_METRICS_SUBSCRIPTIONS_RESULTS: {"cluster": "default"},
    # Topic for receiving simple events (error events without attachments) from Relay
    KAFKA_INGEST_EVENTS: {"cluster": "default"},
    # Topic for receiving 'complex' events (error events with attachments) from Relay
    KAFKA_INGEST_ATTACHMENTS: {"cluster": "default"},
    # Topic for receiving transaction events (APM events) from Relay
    KAFKA_INGEST_TRANSACTIONS: {"cluster": "default"},
    # Topic for receiving metrics from Relay
    KAFKA_INGEST_METRICS: {"cluster": "default"},
    # Topic for indexer translated metrics
    KAFKA_SNUBA_METRICS: {"cluster": "default"},
    # Topic for receiving profiles from Relay
    KAFKA_PROFILES: {"cluster": "default"},
    KAFKA_INGEST_PERFORMANCE_METRICS: {"cluster": "default"},
    KAFKA_SNUBA_GENERIC_METRICS: {"cluster": "default"},
    KAFKA_INGEST_REPLAYS_RECORDINGS: {"cluster": "default"},
}


# If True, consumers will create the topics if they don't exist
KAFKA_CONSUMER_AUTO_CREATE_TOPICS = True

# For Jira, only approved apps can use the access_email_addresses scope
# This scope allows Sentry to use the email endpoint (https://developer.atlassian.com/cloud/jira/platform/rest/v3/#api-rest-api-3-user-email-get)
# We use the email with Jira 2-way sync in order to match the user
JIRA_USE_EMAIL_SCOPE = False

"""
Fields are:
 - south_app_name: Which app to apply the conversion to
 - south_migration: The south migration to map to the new name. If None, then always
   apply
 - django_app_name: The new app name to apply the conversion to
 - django_migration: Which django migration to 'fake' as run.
 - south_migration_required: Whether the south migration is required to proceed.
 - south_migration_required_error: Error message explaining what is going wrong.
"""
SOUTH_MIGRATION_CONVERSIONS = (
    (
        "sentry",
        "0472_auto__add_field_sentryapp_author",
        "sentry",
        "0001_initial",
        True,
        "Please upgrade to Sentry 9.1.2 before upgrading to any later versions.",
    ),
    (
        "sentry",
        "0516_auto__del_grouptagvalue__del_unique_grouptagvalue_group_id_key_value__",
        "sentry",
        "0002_912_to_recent",
        False,
        "",
    ),
    (
        "sentry",
        "0518_auto__chg_field_sentryappwebhookerror_response_code",
        "sentry",
        "0003_auto_20191022_0122",
        False,
        "",
    ),
    ("sentry.nodestore", "0001_initial", "nodestore", "0001_initial", False, None),
    ("nodestore", "0001_initial", "nodestore", "0001_initial", False, None),
    (
        "social_auth",
        "0004_auto__del_unique_usersocialauth_provider_uid__add_unique_usersocialaut",
        "social_auth",
        "0001_initial",
        True,
        "Please upgrade to Sentry 9.1.2 before upgrading to any later versions.",
    ),
)

# Whether to use Django migrations to create the database, or just build it based off
# of models, similar to how syncdb used to work. The former is more correct, the latter
# is much faster.
MIGRATIONS_TEST_MIGRATE = os.environ.get("MIGRATIONS_TEST_MIGRATE", "0") == "1"
# Specifies the list of django apps to include in the lockfile. If Falsey then include
# all apps with migrations
MIGRATIONS_LOCKFILE_APP_WHITELIST = (
    "nodestore",
    "sentry",
    "social_auth",
    "sentry.replays",
)
# Where to write the lockfile to.
MIGRATIONS_LOCKFILE_PATH = os.path.join(PROJECT_ROOT, os.path.pardir, os.path.pardir)

# Log error and abort processing (without dropping event) when process_event is
# taking more than n seconds to process event
SYMBOLICATOR_PROCESS_EVENT_HARD_TIMEOUT = 600

# Log warning when process_event is taking more than n seconds to process event
SYMBOLICATOR_PROCESS_EVENT_WARN_TIMEOUT = 120

# Block symbolicate_event for this many seconds to wait for a initial response
# from symbolicator after the task submission.
SYMBOLICATOR_POLL_TIMEOUT = 10

# When retrying symbolication requests or querying for the result this set the
# max number of second to wait between subsequent attempts.
SYMBOLICATOR_MAX_RETRY_AFTER = 5

SENTRY_REQUEST_METRIC_ALLOWED_PATHS = (
    "sentry.web.api",
    "sentry.web.frontend",
    "sentry.api.endpoints",
    "sentry.data_export.endpoints",
    "sentry.discover.endpoints",
    "sentry.incidents.endpoints",
)
SENTRY_MAIL_ADAPTER_BACKEND = "sentry.mail.adapter.MailAdapter"

# Project ID used by synthetic monitoring
# Synthetic monitoring recurringly send events, prepared with specific
# attributes, which can be identified through the whole processing pipeline and
# observed mainly for producing stable metrics.
SENTRY_SYNTHETIC_MONITORING_PROJECT_ID = None

# Similarity cluster to use
# Similarity-v1: uses hardcoded set of event properties for diffing
SENTRY_SIMILARITY_INDEX_REDIS_CLUSTER = "default"
# Similarity-v2: uses grouping components for diffing (None = fallback to setting for v1)
SENTRY_SIMILARITY2_INDEX_REDIS_CLUSTER = None

# The grouping strategy to use for driving similarity-v2. You can add multiple
# strategies here to index them all. This is useful for transitioning a
# similarity dataset to newer grouping configurations.
#
# The dictionary value represents the redis prefix to use.
#
# Check out `test_similarity_config_migration` to understand the procedure and risks.
SENTRY_SIMILARITY_GROUPING_CONFIGURATIONS_TO_INDEX = {
    "similarity:2020-07-23": "a",
}

# If this is turned on, then sentry will perform automatic grouping updates.
SENTRY_GROUPING_AUTO_UPDATE_ENABLED = False

# How long is the migration phase for grouping updates?
SENTRY_GROUPING_UPDATE_MIGRATION_PHASE = 30 * 24 * 3600  # 30 days

SENTRY_USE_UWSGI = True

# When copying attachments for to-be-reprocessed events into processing store,
# how large is an individual file chunk? Each chunk is stored as Redis key.
SENTRY_REPROCESSING_ATTACHMENT_CHUNK_SIZE = 2**20

# Which cluster is used to store auxiliary data for reprocessing. Note that
# this cluster is not used to store attachments etc, that still happens on
# rc-processing. This is just for buffering up event IDs and storing a counter
# for synchronization/progress report.
SENTRY_REPROCESSING_SYNC_REDIS_CLUSTER = "default"

# How long can reprocessing take before we start deleting its Redis keys?
SENTRY_REPROCESSING_SYNC_TTL = 3600 * 24

# How many events to query for at once while paginating through an entire
# issue. Note that this needs to be kept in sync with the time-limits on
# `sentry.tasks.reprocessing2.reprocess_group`. That task is responsible for
# copying attachments from filestore into redis and can easily take a couple of
# seconds per event. Better play it safe!
SENTRY_REPROCESSING_PAGE_SIZE = 10

# How many event IDs to buffer up in Redis before sending them to Snuba. This
# is about "remaining events" exclusively.
SENTRY_REPROCESSING_REMAINING_EVENTS_BUF_SIZE = 500

# Which backend to use for RealtimeMetricsStore.
#
# Currently, only redis is supported.
SENTRY_REALTIME_METRICS_BACKEND = (
    "sentry.processing.realtime_metrics.dummy.DummyRealtimeMetricsStore"
)
SENTRY_REALTIME_METRICS_OPTIONS = {
    # The redis cluster used for the realtime store redis backend.
    "cluster": "default",
    # The bucket size of the event counter.
    #
    # The size (in seconds) of the buckets that events are sorted into.
    "counter_bucket_size": 10,
    # Number of seconds to keep symbolicate_event rates per project.
    #
    # symbolicate_event tasks report the rates of events per project to redis
    # so that projects that exceed a reasonable rate can be sent to the low
    # priority queue. This setting determines how long we keep these rates
    # around.
    #
    # The LPQ selection is computed using the rate of the most recent events covered by this
    # time window.  See sentry.tasks.low_priority_symbolication.excessive_event_rate for the
    # exact implementation.
    "counter_time_window": 10 * 60,
    # The bucket size of the processing duration histogram.
    #
    # The size (in seconds) of the buckets that events are sorted into.
    "duration_bucket_size": 10,
    # Number of seconds to keep symbolicate_event durations per project.
    #
    # symbolicate_event tasks report the processing durations of events per project to redis
    # so that projects that exceed a reasonable duration can be sent to the low
    # priority queue. This setting determines how long we keep these duration values
    # around.
    #
    # The LPQ selection is computed using the durations of the most recent events covered by
    # this time window.  See
    # sentry.tasks.low_priority_symbolication.excessive_event_duration for the exact
    # implementation.
    "duration_time_window": 3 * 60,
    # Number of seconds to wait after a project is made eligible or ineligible for the LPQ
    # before its eligibility can be changed again.
    #
    # This backoff is only applied to automatic changes to project eligibility, and has zero effect
    # on any manually-triggered changes to a project's presence in the LPQ.
    "backoff_timer": 5 * 60,
}

# XXX(meredith): Temporary metrics indexer
SENTRY_METRICS_INDEXER_REDIS_CLUSTER = "default"

# Timeout for the project counter statement execution.
# In case of contention on the project counter, prevent workers saturation with
# save_event tasks from single project.
# Value is in milliseconds. Set to `None` to disable.
SENTRY_PROJECT_COUNTER_STATEMENT_TIMEOUT = 1000

# Implemented in getsentry to run additional devserver workers.
SENTRY_EXTRA_WORKERS = None

SAMPLED_DEFAULT_RATE = 1.0

# A set of extra URLs to sample
ADDITIONAL_SAMPLED_URLS = {}

# A set of extra tasks to sample
ADDITIONAL_SAMPLED_TASKS = {}

# This controls whether Sentry is run in a demo mode.
# Enabling this will allow users to create accounts without an email or password.
DEMO_MODE = False

# all demo orgs are owned by the user with this email
DEMO_ORG_OWNER_EMAIL = None

# parameters that determine how demo events are generated
DEMO_DATA_GEN_PARAMS = {}

# parameters for an org when quickly generating them synchronously
DEMO_DATA_QUICK_GEN_PARAMS = {}

# adds an extra JS to HTML template
INJECTED_SCRIPT_ASSETS = []

# Whether badly behaving projects will be automatically
# sent to the low priority queue
SENTRY_ENABLE_AUTO_LOW_PRIORITY_QUEUE = False

# Zero Downtime Migrations settings as defined at
# https://github.com/tbicr/django-pg-zero-downtime-migrations#settings
ZERO_DOWNTIME_MIGRATIONS_RAISE_FOR_UNSAFE = True
ZERO_DOWNTIME_MIGRATIONS_LOCK_TIMEOUT = None
ZERO_DOWNTIME_MIGRATIONS_STATEMENT_TIMEOUT = None
# Note: The docs have this backwards. We set this to False here so that we always add check
# constraints instead of setting the column to not null.
ZERO_DOWNTIME_MIGRATIONS_USE_NOT_NULL = False

ANOMALY_DETECTION_URL = "127.0.0.1:9091"
ANOMALY_DETECTION_TIMEOUT = 30

# This is the URL to the profiling service
SENTRY_PROFILING_SERVICE_URL = "http://localhost:8085"

SENTRY_REPLAYS_SERVICE_URL = "http://localhost:8090"


SENTRY_ISSUE_ALERT_HISTORY = "sentry.rules.history.backends.postgres.PostgresRuleHistoryBackend"
SENTRY_ISSUE_ALERT_HISTORY_OPTIONS = {}

# This is useful for testing SSO expiry flows
SENTRY_SSO_EXPIRY_SECONDS = os.environ.get("SENTRY_SSO_EXPIRY_SECONDS", None)

# Set to an iterable of strings matching services so only logs from those services show up
# eg. DEVSERVER_LOGS_ALLOWLIST = {"server", "webpack", "worker"}
DEVSERVER_LOGS_ALLOWLIST = None

LOG_API_ACCESS = not IS_DEV or os.environ.get("SENTRY_LOG_API_ACCESS")

VALIDATE_SUPERUSER_ACCESS_CATEGORY_AND_REASON = True

# determines if we enable analytics or not
ENABLE_ANALYTICS = False

MAX_ISSUE_ALERTS_PER_PROJECT = 100
MAX_QUERY_SUBSCRIPTIONS_PER_ORG = 1000

MAX_REDIS_SNOWFLAKE_RETRY_COUNTER = 5

SNOWFLAKE_VERSION_ID = 1
SNOWFLAKE_REGION_ID = 0
<<<<<<< HEAD
=======
SENTRY_SNOWFLAKE_EPOCH_START = datetime(2022, 8, 8, 0, 0).timestamp()
SENTRY_USE_SNOWFLAKE = False
>>>>>>> 7c833a78

SENTRY_POST_PROCESS_LOCKS_BACKEND_OPTIONS = {
    "path": "sentry.utils.locking.backends.redis.RedisLockBackend",
    "options": {"cluster": "default"},
}

# maximum number of projects allowed to query snuba with for the organization_vitals_overview endpoint
ORGANIZATION_VITALS_OVERVIEW_PROJECT_LIMIT = 300

# Default string indexer cache options
SENTRY_STRING_INDEXER_CACHE_OPTIONS = {
    "cache_name": "default",
}

SENTRY_FUNCTIONS_PROJECT_NAME = None

SENTRY_FUNCTIONS_REGION = "us-central1"

SERVER_COMPONENT_MODE = os.environ.get("SENTRY_SERVER_COMPONENT_MODE", None)
FAIL_ON_UNAVAILABLE_API_CALL = False<|MERGE_RESOLUTION|>--- conflicted
+++ resolved
@@ -2737,11 +2737,8 @@
 
 SNOWFLAKE_VERSION_ID = 1
 SNOWFLAKE_REGION_ID = 0
-<<<<<<< HEAD
-=======
 SENTRY_SNOWFLAKE_EPOCH_START = datetime(2022, 8, 8, 0, 0).timestamp()
 SENTRY_USE_SNOWFLAKE = False
->>>>>>> 7c833a78
 
 SENTRY_POST_PROCESS_LOCKS_BACKEND_OPTIONS = {
     "path": "sentry.utils.locking.backends.redis.RedisLockBackend",
@@ -2751,6 +2748,7 @@
 # maximum number of projects allowed to query snuba with for the organization_vitals_overview endpoint
 ORGANIZATION_VITALS_OVERVIEW_PROJECT_LIMIT = 300
 
+
 # Default string indexer cache options
 SENTRY_STRING_INDEXER_CACHE_OPTIONS = {
     "cache_name": "default",

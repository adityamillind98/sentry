--- conflicted
+++ resolved
@@ -2009,15 +2009,10 @@
             job["is_new_group_environment"] = False
 
     _pull_out_data(jobs, projects)
-<<<<<<< HEAD
-    # add here
-    # _save_aggregate_performance(jobs, projects)
-=======
 
     # NEW CODEPATH HERE
+    # add here detection here
     _save_aggregate_performance(jobs, projects)
-
->>>>>>> 26ddaafc
     _get_or_create_release_many(jobs, projects)
     _get_event_user_many(jobs, projects)
     _derive_plugin_tags_many(jobs, projects)

--- conflicted
+++ resolved
@@ -4,11 +4,7 @@
 from django.utils import timezone
 
 from sentry.db.models import (
-<<<<<<< HEAD
-    BoundedPositiveIntegerField,
-=======
     BoundedBigIntegerField,
->>>>>>> cd566682
     FlexibleForeignKey,
     Model,
     customer_silo_model,

from __future__ import annotations

import logging
import warnings
from collections import defaultdict
from itertools import chain
from typing import TYPE_CHECKING, Iterable, Mapping, Sequence
from uuid import uuid1

import sentry_sdk
from django.conf import settings
from django.db import IntegrityError, models, transaction
from django.db.models import QuerySet
from django.db.models.signals import pre_delete
from django.utils import timezone
from django.utils.http import urlencode
from django.utils.translation import ugettext_lazy as _

from bitfield import BitField
from sentry import projectoptions
from sentry.constants import RESERVED_PROJECT_SLUGS, ObjectStatus
from sentry.db.mixin import PendingDeletionMixin, delete_pending_deletion_option
from sentry.db.models import (
    BaseManager,
    BoundedPositiveIntegerField,
    FlexibleForeignKey,
    Model,
    customer_silo_model,
    sane_repr,
)
from sentry.db.models.utils import slugify_instance
from sentry.locks import locks
from sentry.snuba.models import SnubaQuery
from sentry.utils import metrics
from sentry.utils.colors import get_hashed_color
from sentry.utils.http import absolute_uri
from sentry.utils.integrationdocs import integration_doc_exists
from sentry.utils.retries import TimedRetryPolicy
from sentry.utils.snowflake import SnowflakeIdMixin

if TYPE_CHECKING:
    from sentry.models import User

# TODO(dcramer): pull in enum library
ProjectStatus = ObjectStatus

SENTRY_USE_SNOWFLAKE = getattr(settings, "SENTRY_USE_SNOWFLAKE", False)


class ProjectManager(BaseManager):
    def get_by_users(self, users: Iterable[User]) -> Mapping[int, Iterable[int]]:
        """Given a list of users, return a mapping of each user to the projects they are a member of."""
        project_rows = self.filter(
            projectteam__team__organizationmemberteam__is_active=True,
            projectteam__team__organizationmemberteam__organizationmember__user__in=users,
        ).values_list("id", "projectteam__team__organizationmemberteam__organizationmember__user")

        projects_by_user_id = defaultdict(set)
        for project_id, user_id in project_rows:
            projects_by_user_id[user_id].add(project_id)
        return projects_by_user_id

    def get_for_user_ids(self, user_ids: Sequence[int]) -> QuerySet:
        """Returns the QuerySet of all projects that a set of Users have access to."""
        from sentry.models import ProjectStatus

        return self.filter(
            status=ProjectStatus.VISIBLE,
            teams__organizationmember__user_id__in=user_ids,
        )

    def get_for_team_ids(self, team_ids: Sequence[int]) -> QuerySet:
        """Returns the QuerySet of all projects that a set of Teams have access to."""
        from sentry.models import ProjectStatus

        return self.filter(status=ProjectStatus.VISIBLE, teams__in=team_ids)

    # TODO(dcramer): we might want to cache this per user
    def get_for_user(self, team, user, scope=None, _skip_team_check=False):
        from sentry.models import Team

        if not (user and user.is_authenticated):
            return []

        if not _skip_team_check:
            team_list = Team.objects.get_for_user(
                organization=team.organization, user=user, scope=scope
            )

            try:
                team = team_list[team_list.index(team)]
            except ValueError:
                logging.info(f"User does not have access to team: {team.id}")
                return []

        base_qs = self.filter(teams=team, status=ProjectStatus.VISIBLE)

        project_list = []
        for project in base_qs:
            project_list.append(project)

        return sorted(project_list, key=lambda x: x.name.lower())


@customer_silo_model
<<<<<<< HEAD
class Project(Model, PendingDeletionMixin):
=======
class Project(Model, PendingDeletionMixin, SnowflakeIdMixin):
>>>>>>> cd566682
    from sentry.models.projectteam import ProjectTeam

    """
    Projects are permission based namespaces which generally
    are the top level entry point for all data.
    """

    __include_in_export__ = True

    slug = models.SlugField(null=True)
    name = models.CharField(max_length=200)
    forced_color = models.CharField(max_length=6, null=True, blank=True)
    organization = FlexibleForeignKey("sentry.Organization")
    teams = models.ManyToManyField("sentry.Team", related_name="teams", through=ProjectTeam)
    public = models.BooleanField(default=False)
    date_added = models.DateTimeField(default=timezone.now)
    status = BoundedPositiveIntegerField(
        default=0,
        choices=(
            (ObjectStatus.VISIBLE, _("Active")),
            (ObjectStatus.PENDING_DELETION, _("Pending Deletion")),
            (ObjectStatus.DELETION_IN_PROGRESS, _("Deletion in Progress")),
        ),
        db_index=True,
    )
    # projects that were created before this field was present
    # will have their first_event field set to date_added
    first_event = models.DateTimeField(null=True)
    flags = BitField(
        flags=(
            ("has_releases", "This Project has sent release data"),
            ("has_issue_alerts_targeting", "This Project has issue alerts targeting"),
            ("has_transactions", "This Project has sent transactions"),
            ("has_alert_filters", "This Project has filters"),
            ("has_sessions", "This Project has sessions"),
            ("has_profiles", "This Project has sent profiles"),
        ),
        default=10,
        null=True,
    )

    objects = ProjectManager(cache_fields=["pk"])
    platform = models.CharField(max_length=64, null=True)

    class Meta:
        app_label = "sentry"
        db_table = "sentry_project"
        unique_together = (("organization", "slug"),)

    __repr__ = sane_repr("team_id", "name", "slug")

    _rename_fields_on_pending_delete = frozenset(["slug"])

    def __str__(self):
        return f"{self.name} ({self.slug})"

    def next_short_id(self):
        from sentry.models import Counter

        with sentry_sdk.start_span(op="project.next_short_id") as span, metrics.timer(
            "project.next_short_id"
        ):
            span.set_data("project_id", self.id)
            span.set_data("project_slug", self.slug)
            return Counter.increment(self)

    def save(self, *args, **kwargs):
        if not self.slug:
            lock = locks.get("slug:project", duration=5, name="project_slug")
            with TimedRetryPolicy(10)(lock.acquire):
                slugify_instance(
                    self,
                    self.name,
                    organization=self.organization,
                    reserved=RESERVED_PROJECT_SLUGS,
                    max_length=50,
                )

        if SENTRY_USE_SNOWFLAKE:
            snowflake_redis_key = "project_snowflake_key"
            self.save_with_snowflake_id(
                snowflake_redis_key, lambda: super(Project, self).save(*args, **kwargs)
            )
        else:
            super().save(*args, **kwargs)
        self.update_rev_for_option()

    def get_absolute_url(self, params=None):
        url = f"/organizations/{self.organization.slug}/issues/"
        params = {} if params is None else params
        params["project"] = self.id
        if params:
            url = url + "?" + urlencode(params)
        return absolute_uri(url)

    def is_internal_project(self):
        for value in (settings.SENTRY_FRONTEND_PROJECT, settings.SENTRY_PROJECT):
            if str(self.id) == str(value) or str(self.slug) == str(value):
                return True
        return False

    # TODO: Make these a mixin
    def update_option(self, *args, **kwargs):
        return projectoptions.set(self, *args, **kwargs)

    def get_option(self, *args, **kwargs):
        return projectoptions.get(self, *args, **kwargs)

    def delete_option(self, *args, **kwargs):
        return projectoptions.delete(self, *args, **kwargs)

    def update_rev_for_option(self):
        return projectoptions.update_rev_for_option(self)

    @property
    def color(self):
        if self.forced_color is not None:
            return f"#{self.forced_color}"
        return get_hashed_color(self.slug.upper())

    @property
    def member_set(self):
        """:returns a QuerySet of all Users that belong to this Project"""
        from sentry.models import OrganizationMember

        return self.organization.member_set.filter(
            id__in=OrganizationMember.objects.filter(
                organizationmemberteam__is_active=True,
                organizationmemberteam__team__in=self.teams.all(),
            ).values("id"),
            user__is_active=True,
        ).distinct()

    def has_access(self, user, access=None):
        from sentry.models import AuthIdentity, OrganizationMember

        warnings.warn("Project.has_access is deprecated.", DeprecationWarning)

        queryset = self.member_set.filter(user=user)

        if access is not None:
            queryset = queryset.filter(type__lte=access)

        try:
            member = queryset.get()
        except OrganizationMember.DoesNotExist:
            return False

        try:
            auth_identity = AuthIdentity.objects.get(
                auth_provider__organization=self.organization_id, user=member.user_id
            )
        except AuthIdentity.DoesNotExist:
            return True

        return auth_identity.is_valid(member)

    def get_audit_log_data(self):
        return {
            "id": self.id,
            "slug": self.slug,
            "name": self.name,
            "status": self.status,
            "public": self.public,
        }

    def get_full_name(self):
        return self.slug

    def transfer_to(self, organization):
        from sentry.incidents.models import AlertRule
        from sentry.models import (
            Environment,
            EnvironmentProject,
            ProjectTeam,
            ReleaseProject,
            ReleaseProjectEnvironment,
            Rule,
        )
        from sentry.models.actor import ACTOR_TYPES

        old_org_id = self.organization_id
        org_changed = old_org_id != organization.id

        self.organization = organization

        try:
            with transaction.atomic():
                self.update(organization=organization)
        except IntegrityError:
            slugify_instance(self, self.name, organization=organization, max_length=50)
            self.update(slug=self.slug, organization=organization)

        # Both environments and releases are bound at an organization level.
        # Due to this, when you transfer a project into another org, we have to
        # handle this behavior somehow. We really only have two options here:
        # * Copy over all releases/environments into the new org and handle de-duping
        # * Delete the bindings and let them reform with new data.
        # We're generally choosing to just delete the bindings since new data
        # flowing in will recreate links correctly. The tradeoff is that
        # historical data is lost, but this is a compromise we're willing to
        # take and a side effect of allowing this feature. There are exceptions
        # to this however, such as rules, which should maintain their
        # configuration when moved across organizations.
        if org_changed:
            for model in ReleaseProject, ReleaseProjectEnvironment, EnvironmentProject:
                model.objects.filter(project_id=self.id).delete()
            # this is getting really gross, but make sure there aren't lingering associations
            # with old orgs or teams
            ProjectTeam.objects.filter(project=self, team__organization_id=old_org_id).delete()

        rules_by_environment_id = defaultdict(set)
        for rule_id, environment_id in Rule.objects.filter(
            project_id=self.id, environment_id__isnull=False
        ).values_list("id", "environment_id"):
            rules_by_environment_id[environment_id].add(rule_id)

        environment_names = dict(
            Environment.objects.filter(id__in=rules_by_environment_id).values_list("id", "name")
        )

        for environment_id, rule_ids in rules_by_environment_id.items():
            Rule.objects.filter(id__in=rule_ids).update(
                environment_id=Environment.get_or_create(self, environment_names[environment_id]).id
            )

        # Remove alert owners not in new org
        alert_rules = AlertRule.objects.fetch_for_project(self).filter(owner_id__isnull=False)
        rules = Rule.objects.filter(owner_id__isnull=False, project=self)
        for rule in list(chain(alert_rules, rules)):
            actor = rule.owner
            if actor.type == ACTOR_TYPES["user"]:
                is_member = organization.member_set.filter(user=actor.resolve()).exists()
            if actor.type == ACTOR_TYPES["team"]:
                is_member = actor.resolve().organization_id == organization.id
            if not is_member:
                rule.update(owner=None)

        # [Rule, AlertRule(SnubaQuery->Environment)]
        # id -> name
        environment_names_with_alerts = {
            **environment_names,
            **{
                env_id: env_name
                for env_id, env_name in AlertRule.objects.fetch_for_project(self).values_list(
                    "snuba_query__environment__id", "snuba_query__environment__name"
                )
            },
        }

        # conditionally create a new environment associated to the new Org -> Project -> AlertRule -> SnubaQuery
        # this should take care of any potentially dead references from SnubaQuery -> Environment when deleting
        # the old org
        # alertrule ->  snuba_query -> environment_id
        for snuba_id, environment_id in AlertRule.objects.fetch_for_project(self).values_list(
            "snuba_query_id", "snuba_query__environment__id"
        ):
            SnubaQuery.objects.filter(id=snuba_id).update(
                environment_id=Environment.get_or_create(
                    self, name=environment_names_with_alerts.get(environment_id, None)
                ).id
            )

        AlertRule.objects.fetch_for_project(self).update(organization=organization)

    def add_team(self, team):
        from sentry.models.projectteam import ProjectTeam

        try:
            with transaction.atomic():
                ProjectTeam.objects.create(project=self, team=team)
        except IntegrityError:
            return False
        else:
            return True

    def remove_team(self, team):
        from sentry.incidents.models import AlertRule
        from sentry.models import Rule
        from sentry.models.projectteam import ProjectTeam

        ProjectTeam.objects.filter(project=self, team=team).delete()
        AlertRule.objects.fetch_for_project(self).filter(owner_id=team.actor_id).update(owner=None)
        Rule.objects.filter(owner_id=team.actor_id, project=self).update(owner=None)

    def get_security_token(self):
        lock = locks.get(self.get_lock_key(), duration=5, name="project_security_token")
        with TimedRetryPolicy(10)(lock.acquire):
            security_token = self.get_option("sentry:token", None)
            if security_token is None:
                security_token = uuid1().hex
                self.update_option("sentry:token", security_token)
            return security_token

    def get_lock_key(self):
        return f"project_token:{self.id}"

    def copy_settings_from(self, project_id):
        """
        Copies project level settings of the inputted project
        - General Settings
        - ProjectTeams
        - Alerts Settings and Rules
        - EnvironmentProjects
        - ProjectOwnership Rules and settings
        - Project Inbound Data Filters

        Returns True if the settings have successfully been copied over
        Returns False otherwise
        """
        from sentry.models import (
            EnvironmentProject,
            ProjectOption,
            ProjectOwnership,
            ProjectTeam,
            Rule,
        )

        model_list = [EnvironmentProject, ProjectOwnership, ProjectTeam, Rule]

        project = Project.objects.get(id=project_id)
        try:
            with transaction.atomic():
                for model in model_list:
                    # remove all previous project settings
                    model.objects.filter(project_id=self.id).delete()

                    # add settings from other project to self
                    for setting in model.objects.filter(project_id=project_id):
                        setting.pk = None
                        setting.project_id = self.id
                        setting.save()

                options = ProjectOption.objects.get_all_values(project=project)
                for key, value in options.items():
                    self.update_option(key, value)

        except IntegrityError as e:
            logging.exception(
                "Error occurred during copy project settings.",
                extra={
                    "error": str(e),
                    "project_to": self.id,
                    "project_from": project_id,
                },
            )
            return False
        return True

    @staticmethod
    def is_valid_platform(value):
        if not value or value == "other":
            return True
        return integration_doc_exists(value)

    def delete(self, **kwargs):
        from sentry.models import NotificationSetting

        # There is no foreign key relationship so we have to manually cascade.
        NotificationSetting.objects.remove_for_project(self)

        return super().delete(**kwargs)


pre_delete.connect(delete_pending_deletion_option, sender=Project, weak=False)<|MERGE_RESOLUTION|>--- conflicted
+++ resolved
@@ -103,11 +103,7 @@
 
 
 @customer_silo_model
-<<<<<<< HEAD
-class Project(Model, PendingDeletionMixin):
-=======
 class Project(Model, PendingDeletionMixin, SnowflakeIdMixin):
->>>>>>> cd566682
     from sentry.models.projectteam import ProjectTeam
 
     """

--- conflicted
+++ resolved
@@ -174,14 +174,10 @@
     '<rootDir>/tests/js/setupFramework.ts',
     '@testing-library/jest-dom/extend-expect',
   ],
-<<<<<<< HEAD
-  testMatch: testMatch || ['<rootDir>/static/**/?(*.)+(spec|test).[jt]s?(x)'],
-=======
   testMatch: testMatch || [
     '<rootDir>/static/**/?(*.)+(spec|test).[jt]s?(x)',
     '<rootDir>/tests/js/**/*(*.)@(spec|test).(js|ts)?(x)',
   ],
->>>>>>> cc82be15
   testPathIgnorePatterns: ['<rootDir>/tests/sentry/lang/javascript/'],
 
   unmockedModulePathPatterns: [

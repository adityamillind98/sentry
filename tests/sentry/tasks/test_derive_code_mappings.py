--- conflicted
+++ resolved
@@ -146,8 +146,6 @@
         ],
     )
     @patch("sentry.tasks.derive_code_mappings.logger")
-<<<<<<< HEAD
-=======
     @with_feature("organizations:derive-code-mappings")
     def test_derive_code_mappings_duplicates(
         self, mock_logger, mock_generate_code_mappings, mock_get_trees_for_org
@@ -201,7 +199,7 @@
             )
         ],
     )
->>>>>>> a5624e71
+    @patch("sentry.tasks.derive_code_mappings.logger")
     @with_feature("organizations:derive-code-mappings")
     def test_derive_code_mappings_dry_run(
         self, mock_logger, mock_generate_code_mappings, mock_get_trees_for_org

import uuid
from datetime import datetime

import pytest

from sentry.lang.native import appconnect
from sentry.utils import json


class TestAppStoreConnectConfig:
    @pytest.fixture
    def now(self):
        # Fixture so we can have one "now" for the entire test and its fixtures.
        return datetime.utcnow()

    @pytest.fixture
    def data(self, now):
        return {
            "type": "appStoreConnect",
            "id": "abc123",
            "name": "Apple App Store Connect",
            "appconnectIssuer": "abc123" * 6,
            "appconnectKey": "abc123",
            "appconnectPrivateKey": "---- BEGIN PRIVATE KEY ---- ABC123...",
            "itunesUser": "someone@example.com",
            "itunesPassword": "a secret",
            "itunesSession": "ABC123",
            "itunesCreated": now.isoformat(),
            "appName": "Sample Application",
            "appId": "1234",
            "bundleId": "com.example.app",
            "orgPublicId": "71105f98-7743-4844-ab70-2c901e2ea13d",
            "orgName": "Example Organisation",
        }

    def test_from_json_basic(self, data, now):
        config = appconnect.AppStoreConnectConfig.from_json(data)
        assert config.type == "appStoreConnect"
        assert config.id == data["id"]
        assert config.name == data["name"]
        assert config.appconnectIssuer == data["appconnectIssuer"]
        assert config.appconnectPrivateKey == data["appconnectPrivateKey"]
        assert config.itunesUser == data["itunesUser"]
        assert config.itunesPassword == data["itunesPassword"]
        assert config.itunesSession == data["itunesSession"]
        assert config.itunesCreated == now
        assert config.appName == data["appName"]
        assert config.bundleId == data["bundleId"]
        assert config.orgPublicId == data["orgPublicId"]
        assert config.orgName == data["orgName"]

    def test_from_json_isoformat(self, data, now):
        data["itunesCreated"] = now.isoformat()
        config = appconnect.AppStoreConnectConfig.from_json(data)
        assert config.itunesCreated == now

    def test_from_json_datetime(self, data, now):
        data["itunesCreated"] = now
        config = appconnect.AppStoreConnectConfig.from_json(data)
        assert config.itunesCreated == now

    def test_from_json_hidden_secret(self, data):
        data["itunesPassword"] = json.dumps({"_hidden-secret": True})
        data["appconnectPrivateKey"] = json.dumps({"_hidden-secret": True})
        config = appconnect.AppStoreConnectConfig.from_json(data)
        assert config.itunesPassword == {"_hidden-secret": True}
        assert config.appconnectPrivateKey == {"_hidden-secret": True}

    def test_to_json(self, data, now):
        config = appconnect.AppStoreConnectConfig.from_json(data)
        new_data = config.to_json()

        # Fixup our input to expected JSON format
        data["itunesCreated"] = now.isoformat()

        assert new_data == data

<<<<<<< HEAD
    def test_to_json_hidden_secrets(self, data):
        data["itunesPassword"] = json.dumps({"_hidden-secret": True})
        data["appconnectPrivateKey"] = json.dumps({"_hidden-secret": True})
        config = appconnect.AppStoreConnectConfig.from_json(data)
        new_data = config.to_json()
=======
    def test_to_redacted_json(self, data, now):
        config = appconnect.AppStoreConnectConfig.from_json(data)
        new_data = config.to_redacted_json()

        # Fixup our input to expected JSON format
        data["itunesCreated"] = now.isoformat()

        # Redacted secrets
        data["itunesPassword"] = {"hidden-secret": True}
        data["appconnectPrivateKey"] = {"hidden-secret": True}
>>>>>>> 0750603a

        assert new_data == data

    @pytest.mark.django_db
    def test_from_project_config_empty_sources(self, default_project, data):
        with pytest.raises(KeyError):
            appconnect.AppStoreConnectConfig.from_project_config(default_project, "not-an-id")


class TestAppStoreConnectConfigUpdateProjectSymbolSource:
    @pytest.fixture
    def config(self):
        return appconnect.AppStoreConnectConfig(
            type="appStoreConnect",
            id=uuid.uuid4().hex,
            name="Apple App Store Connect",
            appconnectIssuer="abc123" * 6,
            appconnectKey="abc123key",
            appconnectPrivateKey="----BEGIN PRIVATE KEY---- blabla",
            itunesUser="me@example.com",
            itunesPassword="secret",
            itunesSession="THE-COOKIE",
            itunesCreated=datetime.utcnow(),
            appName="My App",
            appId="123",
            bundleId="com.example.app",
            orgPublicId="71105f98-7743-4844-ab70-2c901e2ea13d",
            orgName="Example Com",
        )

    @pytest.mark.django_db
    def test_new_source(self, default_project, config):
        sources = config.update_project_symbol_source(default_project, allow_multiple=False)

        cfg = appconnect.AppStoreConnectConfig.from_json(sources[0].copy())
        assert cfg == config

        raw = default_project.get_option(appconnect.SYMBOL_SOURCES_PROP_NAME, default="[]")
        stored_sources = json.loads(raw)
        assert stored_sources == sources

    @pytest.mark.django_db
    def test_new_sources_with_existing(self, default_project, config):
        old_sources = json.dumps(
            [{"type": "not-this-one", "id": "a"}, {"type": "not-this-one", "id": "b"}]
        )
        default_project.update_option(appconnect.SYMBOL_SOURCES_PROP_NAME, old_sources)

        sources = config.update_project_symbol_source(default_project, allow_multiple=False)

        cfg = appconnect.AppStoreConnectConfig.from_project_config(default_project, config.id)
        assert cfg == config

        raw = default_project.get_option(appconnect.SYMBOL_SOURCES_PROP_NAME, default="[]")
        stored_sources = json.loads(raw)
        assert stored_sources == sources

        new_sources = json.loads(old_sources)
        new_sources.append(cfg.to_json())
        assert stored_sources == new_sources

    @pytest.mark.django_db
    def test_update(self, default_project, config):
        config.update_project_symbol_source(default_project, allow_multiple=False)

        updated = appconnect.AppStoreConnectConfig(
            type=config.type,
            id=config.id,
            name=config.name,
            appconnectIssuer=config.appconnectIssuer,
            appconnectKey=config.appconnectKey,
            appconnectPrivateKey=config.appconnectPrivateKey,
            itunesUser=config.itunesUser,
            itunesPassword=config.itunesPassword,
            itunesSession="A NEW COOKIE",
            itunesCreated=datetime.utcnow(),
            appName=config.appName,
            appId=config.appId,
            bundleId=config.bundleId,
            orgPublicId=config.orgPublicId,
            orgName=config.orgName,
        )

        updated.update_project_symbol_source(default_project, allow_multiple=False)

        current = appconnect.AppStoreConnectConfig.from_project_config(default_project, config.id)
        assert current.itunesSession == "A NEW COOKIE"

    @pytest.mark.django_db
    def test_update_no_matching_id(self, default_project, config):
        config.update_project_symbol_source(default_project, allow_multiple=False)

        updated = appconnect.AppStoreConnectConfig(
            type=config.type,
            id=uuid.uuid4().hex,
            name=config.name,
            appconnectIssuer=config.appconnectIssuer,
            appconnectKey=config.appconnectKey,
            appconnectPrivateKey=config.appconnectPrivateKey,
            itunesUser=config.itunesUser,
            itunesPassword=config.itunesPassword,
            itunesSession="A NEW COOKIE",
            itunesCreated=datetime.utcnow(),
            appName=config.appName,
            appId=config.appId,
            bundleId=config.bundleId,
            orgPublicId=config.orgPublicId,
            orgName=config.orgName,
        )

        with pytest.raises(ValueError):
            updated.update_project_symbol_source(default_project, allow_multiple=False)<|MERGE_RESOLUTION|>--- conflicted
+++ resolved
@@ -75,13 +75,6 @@
 
         assert new_data == data
 
-<<<<<<< HEAD
-    def test_to_json_hidden_secrets(self, data):
-        data["itunesPassword"] = json.dumps({"_hidden-secret": True})
-        data["appconnectPrivateKey"] = json.dumps({"_hidden-secret": True})
-        config = appconnect.AppStoreConnectConfig.from_json(data)
-        new_data = config.to_json()
-=======
     def test_to_redacted_json(self, data, now):
         config = appconnect.AppStoreConnectConfig.from_json(data)
         new_data = config.to_redacted_json()
@@ -92,7 +85,6 @@
         # Redacted secrets
         data["itunesPassword"] = {"hidden-secret": True}
         data["appconnectPrivateKey"] = {"hidden-secret": True}
->>>>>>> 0750603a
 
         assert new_data == data
 

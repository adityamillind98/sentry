--- conflicted
+++ resolved
@@ -2,7 +2,7 @@
 from pytest import raises
 
 from sentry.db.models import available_on
-from sentry.db.models.base import BaseModel, ServerModeDataError
+from sentry.db.models.base import Model, ServerModeDataError
 from sentry.servermode import ServerComponentMode
 from sentry.testutils import TestCase
 
@@ -18,36 +18,22 @@
     with override_settings(SERVER_COMPONENT_MODE=ServerComponentMode.CUSTOMER):
 
         @available_on(ServerComponentMode.CONTROL)
-<<<<<<< HEAD
-        class ControlModel(BaseModel):
-            __include_in_export__ = False
-
-        @available_on(ServerComponentMode.CUSTOMER)
-        class CustomerModel(BaseModel):
-            __include_in_export__ = False
-
-        @available_on(ServerComponentMode.CONTROL, read_only=ServerComponentMode.CUSTOMER)
-        class ReadOnlyModel(BaseModel):
-            __include_in_export__ = False
-=======
         class ControlModel(TestModel):
             pass
 
         @available_on(ServerComponentMode.CUSTOMER)
         class CustomerModel(TestModel):
             pass
->>>>>>> e1080926
+
+        @available_on(ServerComponentMode.CONTROL, read_only=ServerComponentMode.CUSTOMER)
+        class ReadOnlyModel(TestModel):
+            pass
 
     with override_settings(SERVER_COMPONENT_MODE=ServerComponentMode.MONOLITH):
 
         @available_on(ServerComponentMode.MONOLITH)
-<<<<<<< HEAD
-        class ModelOnMonolith(BaseModel):
-            __include_in_export__ = False
-=======
         class ModelOnMonolith(TestModel):
             pass
->>>>>>> e1080926
 
     def test_available_on_monolith_mode(self):
         assert list(self.ModelOnMonolith.objects.all()) == []
@@ -74,8 +60,7 @@
             list(self.ControlModel.objects.all())
         with raises(ServerModeDataError):
             self.ControlModel.objects.get(id=1)
-<<<<<<< HEAD
-        with self.assertRaises(ServerModeDataError):
+        with raises(ServerModeDataError):
             self.ControlModel.objects.create()
         with self.assertRaises(ServerModeDataError):
             self.ControlModel.objects.filter(id=1).delete()
@@ -88,8 +73,4 @@
         with self.assertRaises(ServerModeDataError):
             self.ReadOnlyModel.objects.create()
         with self.assertRaises(ServerModeDataError):
-            self.ReadOnlyModel.objects.filter(id=1).delete()
-=======
-        with raises(ServerModeDataError):
-            self.ControlModel.objects.create()
->>>>>>> e1080926
+            self.ReadOnlyModel.objects.filter(id=1).delete()
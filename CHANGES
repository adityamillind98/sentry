Version 8.14 (Unreleased)
-------------------------

- Added new internal processing interface that supports multiple processing steps per stacktrace (for instance JavaScript + native)
- Add IE10 legacy browser filter
- Added data migration to merge legacy releases
- Added support for symbolizing inlined frames and added heuristics for fixing up native stacktraces.
- Removed instruction_offset as a frame attribute from stacktraces
- [BREAKING] Quotas must now instantiate RateLimited and NotRateLimited return values.
- [BREAKING] Redis quota implementations now return BasicRedisQuota instead of tuples.
- Commits using the ``Fixes SHORTID`` annotation will now be tracked appropriately.
<<<<<<< HEAD

API Changes
~~~~~~~~~~~

- Added OrganizationReleasesEndpoint.
- Added context type ``app`` for cocoa events.
- Added ``assignedTo`` param to ``/projects/{org}/{project}/issues/``.
=======
- Release functionality is now detected at a project level to enable various features.
- Added OrganizationReleasesEndpoint
- Added context type app for cocoa events
- Added basic encryption facilities (``sentry.utils.encryption``).
>>>>>>> 4899316b

Schema Changes
~~~~~~~~~~~~~~

- Added unique index on ``Release(organization_id, version)``
- Removed unique index on ``Release(project_id, version)``
- Added ``GroupCommitResolution`` model.
- Added ``Environment.organization_id`` column.
- Added ``EnvironmentProject`` model.
- Added ``Project.flags`` column.

Version 8.13
------------

- Added individual filters for legacy browsers to improve customization of error filtering based on browser versions
- Support for setting a custom security header for javascript fetching.
- start using ReleaseProject and Release.organization instead of Release.project
- Project quotas are no longer available, and must now be configured via the organizational rate limits.
- Quotas implementation now requires a tuple of maximum rate and interval window.
- Added security emails for adding and removing MFA and password changes.
- Added the ability to download an apple compatible crash report for cocoa events.
- Add memory and storage information for apple devices
- The legacy API keys feature is now disabled by default.
- Show Images Loaded section for cocoa events with version number.
- Added registers to stacktrace for cocoa exceptions.
- Fixed bug where workflow notification subject may not include a custom email prefix.
- Added configurable subject templates for individual alert emails (`mail:subject_template` option).
- Added data migration to populate ReleaseProject.new_groups
- Added support for managing newsletter subscriptions with Sentry.io

Schema Changes
~~~~~~~~~~~~~~

- Added ``ReleaseProject.new_groups`` column.
- Added ``OrganizationAvatar`` model.

API Changes
~~~~~~~~~~~

- Added avatar and avatarType to ``/organizations/{org}/`` endpoint.
- Provide commit and author information associated with a given release
- Provide repository information for commits

Version 8.12
------------

- Fix bug where some users would incorrectly not receive workflow notifications for projects they were subscribed to.
- restructured dSYM processing.  It now records errors in the symbolication process
  more accurately and will report system errors them to the internal logger.
- Added data migration to backfill legacy release data
- Added data migration to backfill legacy commit data
- Added data migration to backfill legacy release file and environment data
- Allow gziped/deflated JavaScript artifacts to be uploaded through the API.
- Shared issue view no longer shows SDK.
- Added ``activeSince`` to search (uses ``active_at``).
- Added ``firstSeen`` to search (uses ``first_seen``).
- Added ``lastSeen`` to search (uses ``last_seen``).
- Added ``firstRelease`` to search (uses ``first_release``).
- Fixed usage (and propagation) of ``Group.first_release``.
- The + and - datetime search helpers now work with ranges (e.g. ``<=``).
- Added the ability to download artifacts from releases.

SDKs
~~~~

- The `repos` interface has been added.

Schema Changes
~~~~~~~~~~~~~~
- Added ``Release.organization`` column.
- Added ``ReleaseProject`` model.
- Added ``ReleaseCommit.organization_id`` column.
- Added ``ReleaseFile.organization`` column.
- Added ``ReleaseEnvironment.organization_id`` column.

Version 8.11
------------

- Ignore a ``null`` ``Origin`` header for authentication.
- Added the ability to search for issues that you are subscribed to from the stream view.
- Added the ability to search issues by their last seen timestamp.
- Improved UI for password and API key fields used in integrations
- Fixed bug where API responses would include incorrect `isSubscribed` values for issues.
- Added support for switching to unsymbolicated tracebacks in cocoa.
- Invalidate user sessions when changing password and 2fa settings.
- Add configurable password validators to enforce password strength.
- Send email to specific email when adding a new email rather than sending to all unverified email addresses.
- Allow user to resend email verification to primary email address.
- Added additional detail to subscription help text when viewing a group.
- Add Asana to supported auth backends in social auth (for plugins)
- Cleaner install UI when creating a new project.
- Added support for recording symbols separately in frames independent of the function.
- Reduce noisy Postgres logs from inserting duplicate onboarding rows.
- Added device icons for Apple Watch and Apple TV
- Added export action to group tag details.
- Improved display of user tags.
- Added 'transaction' tag which automatically populates from explicit culprits.
- Added beginnings of repository management to UI (behind `organizations:repos` feature).

Schema Changes
~~~~~~~~~~~~~~

- Added ``User.session_nonce`` column.
- Added ``CommitFileChange`` model.
- Added ``Repository.url`` column.
- Added ``Repository.provider`` column.
- Added ``Repository.config`` column.
- Added ``Repository.external_id`` column.
- Added ``Repository.status`` column.

API Changes
~~~~~~~~~~~

- Added ``/organizations/{org}/config/repos/`` endpoint.
- Added ``/organizations/{org}/repos/{repo}/`` endpoint.

Version 8.10
------------

- New and improved UI.
- Removed previously deprecated ``sentry celery`` command.
- Replaced the ``events`` queue with ``events.{preprocess,process,save}_event``.
- Added Danger (danger/danger) for monitoring various PR requirements.
- Enabled organization weekly report emails for all organizations.
- Add S3 filestore backend.
- ``SENTRY_FILESTORE`` deprecated and replaced with ``filestore.backend``
- ``SENTRY_FILESTORE_OPTIONS`` deprecated and replaced with ``filestore.options``
- Add watchOS support for cocoa interface.
- Fix support for internationalized Origins and raven-js.
- SSO is now enforced to access data within any org that has it set as a requirement.
- Improved rendering of weekly report email on mobile devices.

API Changes
~~~~~~~~~~~

- Add ``/organizations/{org}/repos/`` endpoint.
- Add ``/organizations/{org}/repos/{repo}/commits/`` endpoint.
- Add ``/projects/{org}/{project}/releases/{version}/commits/`` endpoint.
- SSO restrictions are now applied across session-based API authentication.

Schema Changes
~~~~~~~~~~~~~~

- Added ``Repository`` model.
- Added ``Commit`` model.
- Added ``CommitAuthor`` model.
- Added ``ReleaseCommit`` model.
- Added index on ``GroupTagValue(project, key, value, last_seen)``.
- Dropped index on ``GroupTagValue(project, key, value)``.

Version 8.9
-----------

- Added support for Elixir.
- Improve performance for bulk deletions of Events and Groups.
- Fix rate limit logic for single organization mode.
- Added ``--no-repair`` flag for ``sentry upgrade`` for large installs.
- Fixed bug with merging counters yielding the wrong values.
- Require password confirmation when enabling/disabling 2fa.
- Collapse repeated frames in the stacktrace UI.
- Added weekly report emails behind feature flag.
- Rebrand Rules as Alerts / Alert Rules.
- Add frequency to Alerts.

Schema Changes
~~~~~~~~~~~~~~

- Added unique index on ``Authenticator(user_id, type)``

Version 8.8
-----------

- Added unique user frequency rule condition.
- Fixed a major performance regression from 8.7 on the ``GroupTagValue`` model.
- Various security fixes related to CSRF and XSS.
- Server side filtering of event ingest.

Schema Changes
~~~~~~~~~~~~~~

- Removed ``HelpPage`` model.
- Added ``OrganizationMember.token`` column.
- Removed ``OrganizationMember.counter`` column.

Version 8.7
-----------

- Removed "Replay Request" feature.
- Upgraded underlying redis library to resolve some networking issues.
- Added support for minified React exceptions.

Schema Changes
~~~~~~~~~~~~~~

- Remove index ``GroupTagValue(project_id)``.
- Added ``Rule.status`` column.
- Added ``GroupRelease`` model.
- Added ``Environment`` model.
- Added ``ReleaseEnvironment`` model.

Version 8.6
-----------

- The ``message`` attribute on Event/Group is now purely used for search storage.
- The ``sentry.interfaces.Message`` interface now contains a ``formatted`` attribute.
- ``SENTRY_MANAGED_USER_FIELDS`` now defaults to an empty list.
- Issues now render based on the type of data present, which are represented by
  the type and metadata attributes in API responses.
- Stacktrace rendering has been greatly simplified and unified across languages.
- Client's may now pass the 'contexts' attribute, which will eventually supercede 'extra'.
- Various named contexts are now automatically generated and summarized for Cocoa and JavaScript
  issues.
- Added JSON formatting for logs with ``system.logging-format``.
- Added a ``loglevel`` command line flag to most commands.
- Added two factor authentication support.
- Added support for setting IP address of an event automatically on event submission for all platforms.
- Added unsubscribe links to mails.
- Added email verification.
- Added ability to link/unlink Issues, support is dependent on plugins.
- Can now toggle between minified/original code in stacktraces where sourcemaps were applied.
- Can now upload release artifacts with tilde prefix (~) to omit protocol + host in URL lookups.

Schema Changes
~~~~~~~~~~~~~~

- Added ``User.is_password_expired`` column.
- Added ``User.last_password_change`` column.
- Added ``UserEmail`` model.
- Added unique index on ``GroupTagValue(group_id, key, value)``
- Remove unique index on ``GroupTagValue(project_id, group_id, key, value)``
- Added index on ``GroupTagValue(project_id, key, value)``
- Added ``GroupSubscription`` model.

Version 8.5.1
-------------

- Fixed issue with new Unsubscribe links in emails not working.
- Fixed bug with raven-js compatibility with IE8.
- Fixed bug handling IPv6 addresses.

Version 8.5
-----------

- Added option to upload a profile image as an alternative to Gravatar.
- Deprecated ``sentry celery`` subcommand in favor of ``sentry run {worker|cron}``.
- Breadcrumb interface now rendered in event UI.
- Project notification settings page now indicates if current user is subscribed to active project.
- User is now automatically redirected to login page if their session expires inside React client application.
- Added new auth tokens to deprecate the usage of the older API keys.

Schema Changes
~~~~~~~~~~~~~~

- Added ``ProjectPlatform`` model.
- Added index on``EventTag`` index.
- Added unique index on ``UserReport`` model.
- Added ``UserAvatar`` model.
- Added ``EventTag.group_id`` column.
- Added ``ApiToken`` model.
- Added ``Authenticator`` model.


Version 8.4.1
-------------

- Fixed issue in running 8.4 migrations on MySQL only.
- Fixed issue that caused an infinite loop in ``patch_context.py`` under a race condition.
- Silently ignore breadcrumb data coming from clients instead of showing an error in the UI.

Version 8.4
-----------

- Fixed bug that caused some email subjects to be generated without respecting the project subject prefix option.
- Organization's can now opt-in to early adopter features (via organization settings).
- User Feedback is now enabled by default.
- Deprecated ``sentry start`` in favor of new ``sentry run``.
- Access is no longer restricted by default to the domain matching ``system.url-prefix``. You must opt into this by setting ``ALLOWED_HOSTS`` explicitly.
- Replaced Gravatar mystery man with letter avatars
- Added 'Events Per Hour' graph to organization dashboard
- Moved organization activity stream to main column from sidebar

Schema Changes
~~~~~~~~~~~~~~

- Added ``DSymSymbol`` model.
- Added ``DSymSDK`` model.
- Added ``DSymObject`` model.
- Added ``DSymBundle`` model.

Version 8.3.3
-------------

- [SECURITY] Fixed a bug which allows API keys more permission than granted within the organization.

Version 8.3.2
-------------

- Fixed bug affecting only MySQL users, see `GH-3030 <https://github.com/getsentry/sentry/issues/3030>`_.

Version 8.3.1
-------------

- Fixed bug that, ironically, prevented saving a saved search.
- Fixed bug when merging groups and the counts are merged incorrectly.
- Fixed bug that caused the Installation Wizard to never go away if using a non-smtp email.backend setting.
- Fixed an ImproperlyConfigured issue from a cascading error.

Version 8.3.0
-------------

- Added initial support for per-project callsigns and short IDs.  This feature is not exposed to users yet.
- Improved static file delivery performance.
- Added CLI tool to monitor queue sizes. ``sentry queues --help``
- Moved email configuration into ``config.yml``.
- Added mailing list support (via ``List-Id`` header) for outbound email.
- URLs for issues that have been merged now redirect to the issue that absorbed the requested issue.
- Projects can now be bookmarked in the UI.
- Dashboard is now the default view for an organization.

Schema Changes
~~~~~~~~~~~~~~

- Added ``ProjectDSymFile`` model.
- Added ``Counter`` model.
- Added ``GlobalDSymFile`` model.
- Added ``Group.short_id`` column.
- Added ``sentry_increment_project_counter`` function for PostgreSQL.
- Added ``Project.forced_color`` column.
- Added ``GroupRedirect`` model.

Version 8.2.5
-------------

- [SECURITY] Fixed a bug which allows API keys more permission than granted within the organization.

Version 8.2.4
-------------

- [SECURITY] If being run in multi-organization mode, it was possible for a user to craft a URL which would allow them to view membership details of other users.

Version 8.2.3
-------------

- Fix compatibility with Redis 2.8.9.

Version 8.2.2
-------------

- [SECURITY] Fixed an issue where a superuser had the ability to inject data into audit logs through the admin UI.

Version 8.2.1
-------------

- Fix compatibility with setuptools 20.2

Version 8.2.0
-------------

- SENTRY_DISALLOWED_IPS is no longer configured by default. If you're exposing Sentry outside of your company you may wish to configure this.
- Do not require the documentation sync on repair to succeed.
- Added basic organization on-boarding.
- Project keys are no longer usable within the web API.
- Allow requiring data scrubbing security options as an organization wide setting.
- Added basic support for dsym symbol handling.  This feature might leave behind temporary files when used in this version.
- Added support for named Redis clusters for consistency in Redis connection management (GH-2693). This adds a ``redis.clusters`` section to ``config.yml`` (see documentation), and deprecates the ``SENTRY_REDIS_OPTIONS`` setting and per-backend configuration of Redis clusters.

Schema Changes
~~~~~~~~~~~~~~

- Added ``ProjectBookmark`` model.
- Added ``EventTag`` model.
- Added ``OrganizationOnboardingTask`` model.

Version 8.1.5
-------------

- [SECURITY] If being run in multi-organization mode, it was possible for a user to craft a URL which would allow them to view membership details of other users.

Version 8.1.4
-------------

- [SECURITY] Fixed an issue where a superuser had the ability to inject data into audit logs through the admin UI.

Version 8.1.3
-------------

- Fix compatibility with setuptools 20.2

Version 8.1.2
-------------

- [CRITICAL] Fix issue running ``sentry start`` with supervisord.
- Fix compatibility with older versions of djangorestframework.
- Updated member invitation emails.

Version 8.1.1
-------------

- Fix broken static files compiled from 8.1.0. :(

Version 8.1.0
-------------

- Default web server is now uWSGI (https://uwsgi-docs.readthedocs.io/en/latest/) to replace gunicorn.
- New "Saved Searches". See: http://blog.getsentry.com/2016/01/19/introducing-saved-searches.html

Schema Changes
~~~~~~~~~~~~~~
- Remove FK constraints from ``Event.group_id``, ``Event.project_id``, ``EventMapping.group_id``, and ``EventMapping.project_id``.
- Added ``SavedSearch.is_default`` column.
- Added new ``SavedSearchUserDefault`` model.

Version 8.0.6
-------------

- Fixed assignee dropdown not being clickable from touch devices.
- Don't ignore ``SENTRY_WEB_OPTIONS['workers']`` value if set.
- Fix Global Throughput dashboard in admin.
- Fix display for Release names when they include special characters.
- Added new ``sentry config generate-secret-key`` to help with regenerating a new SECRET_KEY value if needed.

Version 8.0.5
-------------

- [CRITICAL] Fixed another issue where performing a bulk merge could merge more than intended. We're pretty confident we got this all squared away now. :(
- Fixed a bug where Issue assignment emails weren't being delivered.

Version 8.0.4
-------------

- Fixed an issue where notification digests weren't sending on some systems.

Version 8.0.3
-------------

- [CRITICAL] Fixed an issue where performing a bulk merge would merge more than intended.
- Fixed saving the "Use Default Scrubbers" project setting
- Fix syncing documentation when behind an http proxy

Version 8.0.2
-------------

- Fix ``IntegrityError`` after merging groups.
- Be less noisy about ``Cannot digest timeline, timeline is not in the ready state.``
- Fix incorrect ``Install`` links.
- Fixed being able to select a Chinese locale.
- Multiple bulk deletion improvements and bug fixes.
- Clarify ``Forcing documentation sync`` error messaging.

Version 8.0.1
-------------

- Ignore ``blob:`` urls in hashing algorithms.
- Bump ``extra`` data size to 16k (previously 4k)
- Fixed some odd behavior where superusers appeared as members of a team when they weren't.
- By default, new superusers created through ``sentry createuser`` will be added as a member to a team, if there is only one team available.

Version 8.0.0
-------------

Version 8 of Sentry introduces a brand new frontend. Most of the application has been overhauled
and rewritten on top of React and our web API. Additionally many new features have been exposed
related to workflows (user assignment, snooze, resolution) and release tracking. This changelog
does not attempt to capture the six+ months of incremental features and improvements in this
release of Sentry.

A Note on MySQL
~~~~~~~~~~~~~~~

Due to numerous issues over the years and recent discoveries that nearly all schema migration was
broken in MySQL (due to some behavior in our migration tool), we've made the decision to no longer
support MySQL. It is possible to bring the schema up to date on a MySQL machine, but Sentry's
automated migrations will likely not work and require DBA assistance.

Postgres is now the only supported production database.

A Note on Workers
~~~~~~~~~~~~~~~~~

In the past it was supported to run Sentry's queue workers with the `-B` option to also spawn
a celery beat process within the worker.  This is no longer supported as it causes problems in
some queue setups (in particular if redis is being used).  Instead you should now spawn two
independent processes.  This is outlined in the installation documentation.

Changes to Quotas
~~~~~~~~~~~~~~~~~

Team and System based quotas are now longer available. A new organization-relative project quota replaces them
and can be configured via Rate Limits on the organization dashboard.

Notification Digests
~~~~~~~~~~~~~~~~~~~~

Email notifications will now automatically rollup if the rate of notifications exceeds a threshold. These can be
configured on a per project basis in Project Settings.

Configuration
~~~~~~~~~~~~~

An Install Wizard has been added to aid in configuring necessary first-run options. Notably your Admin Email,
and URL Prefix. The Installation Wizard will also help any future updates and aid when new options are introduced.

A new configuration backend is now utilized for several options. These options can now be
configured via the web UI.

- A new configuration file, `config.yml` has been introduced. This new file is generated during `sentry init`
  the first time, and expected to be pointed at a directory. `config.yml` is the home for new configuration options that will be moved from the existing python config file.

- ``SENTRY_URL_PREFIX`` has been deprecated, and moved to `system.url-prefix` inside of `config.yml` or it
  can be configured at runtime.

- ``INTERNAL_IPS``, if configured, will now restrict superuser access to only users with both ``is_superuser``
  and a matching IP.

CLI
~~~

The `sentry` CLI tooling has been rewritten to be faster and less confusing.

Static files
~~~~~~~~~~~~

Static files are now served with a far-futures Cache-Control header, and are versioned by default. If you were serving `/_static/` explicitly from your server config, you may need to update your rules or adjust the `STATIC_URL` setting accordingly.

General
~~~~~~~

- Source builds now require Node 0.12.x or newer.
- The ``public`` setting on projects has been removed
  - This also removes ``SENTRY_ALLOW_PUBLIC_PROJECTS``
- Clients which were only sending ``sentry_key`` and not using CORS will no
  longer be able to authenticate.
- All incoming events now log through ``sentry.api``, which will additionally
  capture far more events with improved console formatting.
- The 'sentry' user can no longer be removed.
- The Cassandra nodestore backend was broken, and this has been resolved.
- The ``has_perm`` plugin hook is no longer used.
- Do not unconditionally map sys.stdout to sys.stderr
- The HTTP interface's internal structure has greatly changed. Headers and Cookies are now lists. Body
  is now stored as a string.
- The internal metrics backend now supports both Datadog and a simple logging implementation (useful in DEBUG).
- Member roles can now view client keys (DSNs).
- Documentation for configuration wizards is now pulled from docs.getsentry.com as part
  of the ``upgrade`` and ``repair`` processes.
- The SSO flow for existing users has been greatly improved to avoid duplicate accounts.
- Deletions are delayed for one hour and can be cancelled by changing the status
  back to ``VISIBLE``.
- Membership permissions have been overhauled and have been flattened into a single tiered
  role. Additionally owners will no longer be automatically added to new teams.
- ``NotificationPlugin`` now requires ``is_configured`` to be declared.
- ``sentry.search`` should no longer be extended (``index`` and ``upgrade`` have been removed)

Client API
~~~~~~~~~~

- The ``culprit`` attribute will now automatically be filled when not present.
- The ``in_app`` attribute on frames will now be computed on event submission when not present.
- The ``ip_address`` value will always be stored on the user interface when possible.
- The user interface no longer accepts data missing one of the required identifiers.
- The ``fingerprint`` value is now stored in ``Event.data``.
- The ``environment`` attribute is now soft-accepted and tagged.

Schema Changes
~~~~~~~~~~~~~~

- Removed the ``Project.platform`` column.
- Removed the ``Project.organization`` column.
- Removed the ``AccessGroup`` table.
- Added ``EventUser`` table.
- Added ``user.{attribute}`` to search backends.
- Added ``Project.first_event`` column.
- Added ``Release.owner`` column.
- Added ``Organization.default_role`` column.
- Added ``OrganizationMember.role`` column.
- Added ``Broadcast.upstream_id`` column.
- Removed ``Broadcast.badge`` column.
- Added ``Broadcast.title`` column.
- Migrated blob data in ``File`` to ``FileBlob``.
- Removed ``File.storage`` column.
- Removed ``File.storage_options`` columns.
- Added ``OrganizationOption`` table.
- Added ``GroupSnooze`` table.
- Added ``GroupResolution`` table.
- Added ``GroupBookmark.date_added`` column.
- Removed ``User.last_name`` column.
- (App-only) Renamed ``User.first_name`` to ``User.name``.
- Removed ``Activity.event`` column.
- Removed ``Event.num_comments`` column.

Version 7.7.1
-------------

- Pin Kombu dependency due to incompatibility.

Version 7.7.0
-------------

- The behavior of ``create_or_update`` has changed. If you're using it please see the updated function.
- Added ``Group.first_release`` column.
- Added ``SavedSearch`` model for future features.
- Added ``Release.new_groups`` column.
- The explore feature is now deprecated and links have been hidden.
- Expanded various API endpoints for future usage.
- Initial prototype of embeddable crash reports. This adds the ``UserReport`` model.
- Added basic UI reporting for status checks.
- Added celery/beat alive check.
- Added celery app version check.
- Added queue overview to internal administration.
- Upped TSDB's storage of 10s to 60m of data.
- Added protocol version 7 to client spec.
  - Adds ``fingerprint`` attribute.
- The behavior of ``SENTRY_ENABLE_EXPLORE_USERS`` is now default and the setting has been removed.

Version 7.6.2
-------------

- Improved (fixed?) static bundling in various conditions.

Version 7.6.1
-------------

- [Security] An XSS vulnerability was addressed with low cardinality tags and the stream filter box:
  https://github.com/getsentry/sentry/commit/364b959811561de83f29893e105cc590224edbee

Version 7.6.0
-------------

This releases entirely removes Access Groups. If you're upgrading from an installation that had yet to migrate away from this system you should first upgrade to a previous version, run the migration wizard, and then continue the upgrade.

- The project-wide Alert system has been removed (to be re-implemented in the future).
- Access groups have been permanently removed.
- Added 'access_token' to data blacklist.
- The legacy (unused) search tables have been removed.
- Upgrades must now be applied manually via ``sentry upgrade`` or with ``sentry start --upgrade``.
  (Don't forget to use ``--noinput`` if you're doing this via automated tooling!)
- ``Event.checksum`` and ``Group.checksum`` have been removed.
- The ``cleanup`` task has been removed (the command is still available).
- Various optimizations to ``cleanup`` for Postgres users.
- Within single organization mode users will automatically be added to the default organization.
- Added ``Organization.merge_to()`` helper to assist with merging organizations.
  (i.e. in an on-premise install which wants to convert to a single organization)
- New ``import`` and ``export`` commands now exist for creating backups of critical metadata
  (i.e. api keys, projects, user settings)

Version 7.5.6
-------------

- Improved (fixed?) static bundling in various conditions.

Version 7.5.5
-------------

- [Security] An XSS vulnerability was addressed with low cardinality tags and the stream filter box:
  https://github.com/getsentry/sentry/commit/364b959811561de83f29893e105cc590224edbee

Version 7.5.4
-------------

- Yet another case where valid team membership was being excluded.

Version 7.5.3
-------------

- Fix another case where valid team membership was being excluded

Version 7.5.2
-------------

- Correctly support SENTRY_PROJECT.

Version 7.5.1
-------------

- Fix case where certain pages were not correctly including valid team membership
- Fix default user creation (regain automated signal)
- Fix sampling of internal metrics

Version 7.5.0
-------------

This release removes the ability to login or create accounts using a social auth backend.

If your install was based purely on social accounts you'll need to use the standard reset password flows to recover accounts.

Redis must be at least version 2.6.12.

- Interface.compute_hashes() now receives the platform of the event.
- Server-side data scrubbers were incorrectly filtering invalid interface aliases.
- The sensitive_fields option is now exposed in project settings.
- The default logger name is now an empty value.
- Celery has been upgraded to 3.1 and is now available at 'sentry.celery'.
- Facebook, Google, and Twitter identities are no longer available.
- Plugin's inheriting from TagPlugin are now based on v2 of the API.
- Metrics (counters) are now collected both in sentry.tsdb and an optionally configured statsd
  instance.
- Organizations can now toggle open membership which allows members to freely join/leave any team.
- ProjectKey.user has been removed.
- Organization API keys are now exposed in the UI.
- Team.owner has been removed.
- TeamMember has been removed.
- PendingTeamMember has been removed.
- Added OrganizationMember.counter.
- Added 'sentry.db.postgres' optimized Postgres backend.
- Added ReleaseTrackingPlugin and various release-focused endpoints.
- Dedicated configuration pages for Release Tracking and Issue Tracking integrations now exist.
- Several additions to the Release schema.
- Notification integrations are now present within project's notification settings.
- Fixed an issue with tag key deletion not following explicit constraints.

Version 7.4.3
-------------

- Corrected various issues involving sampled data. Things should now sample according to actual MATH.


Version 7.4.2
-------------

- Corrected invalid reference to SENTRY_ALLOW_REGISTRATION.


Version 7.4.1
-------------

- Correct an issue with AuthProvider's migrations on MySQL.


Version 7.4.0
-------------

- A new features subsystem was added, and many optional features are now run through it.
- The 'add_organization' permission is no longer used.
- The 'add_team' permission is no longer used.
- SENTRY_ALLOW_REGISTRATION is deprecated in favor of SENTRY_FEATURES['auth:register'].
- SOCIAL_AUTH_CREATE_USERS is deprecated in favor of SENTRY_FEATURES['social-auth:register'].
- SENTRY_SERVER_EMAIL is no longer used.
- Added first pass API at storing javascript artifacts via release APIs.
- Improved error reporting for JavaScript source/sourcemap errors.
- Improved configuration handling on sentry.cache.
- Added various release API endpoints.
- Added various organization API endpoints.
- Added various tag API endpoints.
- Sourcemaps will now always treat sourceRoot as a path.
- Changed many permissions to use new sentry.access abstractions which are now
  scoped based, shared with the API scopes.
- Initial first pass at the SSO subsystem.
- The Sentry internal client will now aggressively prevent recursive errors, but allow more
  internal errors to be recorded to itself.
- An XSS vulnerability with tag values not being escaped (on the group details page) has been resolved.


Version 7.3.2
-------------

- Fixed missing beacon task import.

Version 7.3.1
-------------

- Updated Gunicorn version and default configuration.
- Fixed periodic task for beacon.

Version 7.3.0
-------------

- The SENTRY_ADMIN_EMAIL setting now exists, and should be the technical contact for the install.
- Fixed an issue that would cause job fanout in deletions.
- Notifications are now sent when someone assigns you to an event.
- Release objects are now created automatically.
- Changed team-based API endpoints to use slugs.
- New API endpoints:
  - Help page list
  - Help page details
  - Group tag values
  - Project tag values
- Moved JavaScript sourcemap processing into language extension.
  - Sourcemap processing errors are now annotated into the frame.
- Refactored API to be scope-based permissions.
- Added backend support for organization API keys.
- Moved sentry_webhooks into builtins.
- Added reporting Beacon (see docs).

Version 7.2.0
-------------

- A py.test plugin now exists to make extension testing easier.
- A Mailgun webhook endpoint is now available for incoming email.
- Added security token for JS source expansion.
- Duct tape workaround for event navigation buttons repeating the same event.
- Origins now support custom protocols as well as relaxed support on other components.
- Minor optimizations for deletion tasks and endpoints.
- Minor optimizations for Redis buffer.
- Added the ability to enable/disable project keys.
- Added audit log entries for project keys.
- Added UI, API, and async task for deleting project tag keys.
- Various fixes/improvements to regression windows.
- Rules will no longer execute duplicate actions.
- EventFrequencyCondition will now fire a maximum of once every 30 minutes.

Version 7.1.4
-------------

- Fixed an issue with hourly rollups not expiring accurately in TSDB

If you've been running a 7.x series release for a while you may considering running a cleanup script to ensure erroneous values dont still exist in Redis:

  https://gist.github.com/dcramer/55a44904be883f8d03e1


Version 7.1.3
-------------

- Resolved an issue with migrations we created in 7.1.2.


Version 7.1.2
-------------

- Fix migrations to ensure org/teams arent created with empty slugs.


Version 7.1.1
-------------

- Suggest realip module over X-Forwarded-For


Version 7.1.0
-------------

Plugin v2
~~~~~~~~~

The beginnings of version 2 of the plugin interface have landed. This will expand over time but currently includes the following hooks:

- get_actions
- get_annotations
- get_event_preprocessors
- get_notifiers
- get_rules
- get_tags

Other Changes
~~~~~~~~~~~~~

- crossdomain.xml no longer supports projects-by-slug.
- A basic file storage abstraction is now available internally.
- The project group list API endpoint now has pagination.
- Several API endpoints have been added to public docs.
- X-Forwarded-For is now handled automatically (and we do not support non-proxy installs).
- Various tweaks to GroupMeta caching.
- The raven-python Sentry server-specific client code is now part of Sentry.
- Various improvements to tag rendering.
- Various improvements to bulk deletion strategies.
- Added NodeStore.multi_delete.


Version 7.0.0
-------------

Between version 6.4.x and 7.0 a significant number of changes have landed (approximately a years worth of commits). There are a large number of overall architecture changes, as well as various API compatibility changes. This document does not attempt to cover them all.

As many things have changed, it's strongly recommended that you regenerate your ``sentry.conf.py`` (using ``sentry init``) and merge in your custom settings.

Backwards Incompatible Changes
~~~~~~~~~~~~~~~~~~~~~~~~~~~~~~

- Django has been upgraded to 1.6
- The buffer API has been rewritten and the Redis buffer has had its performance greatly improved.
- The UDP server has been removed. Threaded/async models or a buffer proxy are the preferred replacement.
- The ``is_rate_limited`` plugin hook has been removed in favor of singular quota managers.
- The trends feature has been removed until it can be reimplemented in a more scalable way.
- Filters have been removed. Integrations should use the tagging infrastructure instead.
- ``NodeStore.generate_id()`` now returns a base64-encoded UUID.
- The API for interfaces has been rewritten.
- ``GroupMeta.objects.get_value`` no longer errors when a value is missing.
- ``sentry.plugins.sentry_sites`` has been removed.
- The Search API has been rewritten and now powers the entire stream.
- Removed Event.{logger,site,logger,level,culprit} references/columns. Legacy attributes for transitional behavior are available.
- Removed Project.owner.
- Removed Team.owner.
- ``is_new`` in ``Plugin.post_process`` will **only** be set if the event is brand new.
- Project-based URLs are changed to be organization scoped instead of team scoped.
- Static assets are no longer bundled as part of the repository and are instead compiled during the sdist/installation phases (as needed). See installation notes for further information.
- Graphs have been transitiong to ``sentry.tsdb`` (historical data is not preserved)
- Workers must now also run ``celerybeat``. This can be done either via passing -B to worker, or by running another process: ``sentry celerybeat``.
- Access Groups are now deprecated and will be removed in a version version.

Organizations
~~~~~~~~~~~~~

Organizations are the new top-level item of your Sentry install. All membership and team management has been moved into the new organization hub.

Generally for self-hosted installations you'll only have a single organization.

Migrations will happen automatically for this, and while these were able to applied cleanly and automatically on getsentry.com, we suggest considering snapshotting your database before running them. Additionally consider doing this at a period of the day where users generally wont be tweaking options to team membership.

TSDB
~~~~

A new time-series backend is now used (removing the legacy SQL-based graphing solutions). The only currently supported/bundled backend requires Redis. More information can be found in ``sentry.tsdb``.

Rules
~~~~~

A new system for basic controls around notifications (called Rules) has been added. These are per-project hooks for doing dynamic customization of "what happens when a new event is seen?".

Web API
~~~~~~~

The first offering a public API has landed. You'll find it with the new embedded docs (at /docs/).

Protocol Version 6
~~~~~~~~~~~~~~~~~~

Version 6 of the protocol has been introduced. The only change is the addition of the `release` attribute.

BIGINT
~~~~~~

All integer fields have been replaced with bigint's. This migration is *not* automated (due to it causing locking) and if you need it locally you will need to sort out the migration on your own, as well as set `SENTRY_USE_BIG_INTS = True` in your configuration.

Help Pages
~~~~~~~~~~

The beginnings of bundled documentation now exists. The defaults are generated from disk (see sentry/data/help_pages/).


Version 6.4.0
-------------

Some major backend changes are introduced in Sentry 6.4.0.

django.contrib.auth
~~~~~~~~~~~~~~~~~~~

The builtin Django authentication module is no more. The Group and Permission models are no
longer used, and the User model has been replaced with sentry.User.

Search
~~~~~~

Search has been abstracted from the simple search manager, and now lives within
``sentry.search``. Currently only the Django backend is supported, but some sample
code for Solr Cloud integration is also available.

Event Storage
~~~~~~~~~~~~~

A new application called ``nodestore`` now manages the event blob data. By default it
uses a Django-based backend (storing each node as a row in a table), however a Riak
backend is included and fully supported.

Additional Changes
~~~~~~~~~~~~~~~~~~

- Some initial support for time zones (user setting).
- You can now choose which tag annotations are applied to the event stream via Project Settings -> Tags.
- A new subsystem for handling email is available in ``sentry.utils.email``.
- You can now receive email notifications for notes.
- Charts now show tooltips describing the datapoint.
- JavaScript sourcemaps now support embedded sources.
- Stream annotations can now be customized to show any tags (not just number of users).
- Stacktrace frames now get truncated down to a maximum length of 50.

Protocol Version 5
~~~~~~~~~~~~~~~~~~

- sentry_version should be sent as '5'.
- The stacktrace interface now accepts a 'frames_omitted' tuple.

Version 6.3.0
-------------

- Most of the db utilities were refactored into ``sentry.db``.
- The user interface now accepts an ``ip_address`` attribute.
- User tracking will now use the ip_address attribute if available.
- ``time_spent`` is now expected to be sent as an integer in milliseconds.
- A new Notes feature is available for leaving comments on an event.

Version 6.2.0
-------------

- Added tracking to which users have seen which groups
- The stream now reflects if you've viewed an event since it was created or regressed.
- The group details page shows other users who have glanced at an event.
- Streams which have recorded user data will now show the number of unique users
  an event has happened to.
- Various stream polling fixes and improvements.

Version 6.1.1 (Security Release)
--------------------------------

Sentry 6.1.1 is a security release which patches a remote code execution exploit.

This only affects servers hosted public clients (e.g. raven.js).

The following commit demonstrates the exploit, as well as the patch:

https://github.com/getsentry/sentry/commit/5793c6cac19aeb7d2e19f9a09f4421b771af4306

Version 6.1.0
-------------

- Added Rate Limit controls.

Version 6.0.0
-------------

Say hello to our new logomark! Version 6 of Sentry includes many changes within
the core designed to improve future compatibility for various platforms.

It also includes quite a number of incompatible changes, so it's recommended
that plugin authors read through the notes carefully, and run some simply
sanity checks. It also introduces version 4 of the protocol.

Incompatible Changes
~~~~~~~~~~~~~~~~~~~~

- Django has been upgraded to 1.5.
- django.contrib.auth.models.User has been replaced with sentry.models.User.
- sentry_servers no longer exists, and the behavior is now always present. If
  you had it manually listed in INSTALLED_APPS, simply remove it.
- Filters have been deprecated, and most functionality removed. See notes below.
- TrackedUser, AffectedByUser, and Group.users_seen have been removed in favor
  of reusing the tagging architecture for user tracking.
- Suspension of team members is no longer available. The feature was rarely
  used, and removing it greatly simplifies the auth logic in the API.
- **The mail plugin can no longer be disabled, and all mail-specific options
  have been removed.**
- Nearly all data within an event now has a fixed max size. See client
  developer documentation for details.
- Project keys are no longer created for individuals by default
- sentry.conf.settings has been removed
- LOG_LEVELS, DEFAULT_LOG_LEVEL, and DEFAULT_LOGGER_NAME are no longer configurable.
- DEFAULT_ALERT_PROJECT_THRESHOLD and DEFAULT_ALERT_GROUP_THRESHOLD are no longer
  configurable.
- SENTRY_EMAIL_SUBJECT_PREFIX and SENTRY_SERVER_EMAIL are no longer used, and default to
  the appropriate Django options.
- SENTRY_CACHE_BACKEND is no longer configurable.
- SENTRY_AUTH_PROVIDERS is now AUTH_PROVIDERS.
- Existing account recovery tokens are no longer valid.
- sentry.utils.router has been removed.

Protocol Version 4
~~~~~~~~~~~~~~~~~~

- sentry_version should be sent as '4'.
- Aliases are now recommended instead of full interface names.
- The exception interface now supports a bound stacktrace, and all events
  (in all protocols) which contain both an exception and a stacktrace will
  be rolled up. This should be sent as the ``stacktrace`` attribute.
- The exception interface now supports chained exceptions, and should
  be sent as a list of exception values. Check the updated documentation for
  ordering details.

Alerts
~~~~~~

A basic alert system has been added.

- Configured at the project level.
- Signaled via Plugin.on_alert.

Filters
~~~~~~~

The outdated filter system has been mostly removed. You should rely on
tagged data for filter generation.

If you were previously defining ``SENTRY_FILTERS`` you should remove it
from your settings as it will be entirely obsolete in a future version.

Other Changes
~~~~~~~~~~~~~

- Activity feeds will now attempt to filter out some duplicates.
- Tags now show on the event details page.
- Corrected some invalid behavior when storing tags with an individual event.
- Plugin.get_tag_values was added.
- A new team select dashboard exists if you are a member of multiple teams.
- A new Sentry logo mark has replaced the simple text header.
- C# has been added to experimental clients.

Version 5.4.0
-------------

SENTRY_PUBLIC now dictates whether or not a Sentry install should be considered
accessible by all users or not. This should better solve the use-case of companies
hosting a Sentry instance internally and not necessarily needing the permissions
that teams give you.

If enabled, all teams and all projects will be accessible all members (for any endpoint
which does not require a certain level of access). Project.is_public now dictates the
implied state of all events, but will not allow a non-member to browse events.

Additionally, this includes the following other items:

- [Important!] The URLS for social authentication have been moved.
- Improved rendering of data values in all interfaces.
- django-compressor was replaced with django-static-compiler.
- A better defined public view of events (which removes several items from being visible).
- Improved SourceMap discovery.
- Most events will no longer cause a hard error when validation fails. Instead we attempt
  to drop any non-required data so that at least a partial event is stored.
- MessageCountByMinute was renamed to GroupCountByMinute.
- MessageFilterValue was renamed to GroupTag.
- Syntax highlighting was disabled (pending performance solutions).
- Added Team.date_added column.
- Lots of various design changes.
- Trending SQL queries can now be disabled by setting
  ``SENTRY_USE_TRENDING = False``


Version 5.3.0
-------------

A brand new Sentry design has landed.

Some things of note:

- An improved dashboard.
- Improved activity feeds on aggregate details.
- Similar event navigation links on aggregate details.
- Redesigned team management flow.

Additionally:

- Aggregates now happen on (project, checksum), which means events that have different
  levels or culprits can now be grouped together.
- Sentry now requires authentication for all pages.
- SENTRY_PUBLIC behavior has changed to signify the default state of projects.
- Project slug's are now only unique within a team.

Version 5.2.2
-------------

- [New] The dashboard will now stream updates to the new and trending event components.

Version 5.2.1
-------------

- [Fix] Trends sorting options on the Stream page work correctly again.

Version 5.2.0
-------------

- [New] A new activity stream exists on event pages.
- [New] Syntax highlighting now exists on all context frames.
- [New] Support for JavaScript Sourcemaps now exists.
- [New] The server will now fetch remote source files for JavaScript events.
- [New] Sentry will now ask for your project's platform.
- [Fix] Resolved -> Regressed state change is now atomic.
- [Fix] ``cleanup`` now runs with lower resource overhead.
- [Fix] Cookies will now be coerced to dicts if possible.
- More (storage only still) work on user tracking.
- Several indexes were added to speed up various queries.
- Removed savepoint use in plugin hooks (99% of the time there were no queries).

Additional, the following client protocol changes are part of this release:

- Cookies should be not be sent by default.
- POST data should not be sent by default.
- Recommended values regexp for sanitizing credit cards was updated.
- ``colno`` was added to the Stacktrace spec.
- Timestamps that are more than one minute in the future are now discarded.
- (Undocumented) Client-side support now exists for GET + Referrer store requests.

We've also reduced the test suite time down to 25% of what it originally was (thanks, Alex!)

Version 5.1.3
-------------

A new user's affected-tracking mechanism is present (storage only). This will
become available in the UX in a future version, and relies on the existing HTTP
and User interface datas.

- [Fix] Correct a bug with search queries.
- [New] Group.users_seen will now track unique users when possible.
- [New] Team and project owners can now change ownership (non-superuser).
- [Fix] Counts are now formatted correctly when number of visible digits > 3.

Version 5.1.2
-------------

- [Fix] Option schema (key length = 64).
- [Fix] Template interface now renders correctly.
- [Fix] Update design on admin status pages.
- [New] iOS client documentation.
- Improved client documentation visuals.

Version 5.1.1
-------------

Several schema changes are made in this upgrade:

- A new model: LostPasswordHash
- Two new fields on ProjectKey: date_added and user_added
- A new field on Event: platform
- A new field on Group: platform

The following changes are also part of this release:

- [New] A new plugin, sentry-interface-types will now automatically tag the available interface
  types in an event.
- [New] The platform value sent with an event is now recorded in the database.
- [New] A recover account flow has been added.
- [New] There is now a sticky nav on the event details pages.
- [New] getting started page now shows if there's no data for a project.
- [New] An API key management page now exists (under project settings).
- [New] A tag overview page now exists for group details pages.
- [Fix] Line numbers now show correctly in collapsed source context.
- [Fix] Pending members now show correctly on the team management page (under project settings).
- [Fix] The time since value now updates correctly when events change.
- Various changes to how event details components render.
- Various fixes for breadcrumbs and header styles.
- Most plugins will no longer default to enabled on new projects.

Version 5.1.0
-------------

Minor point releases now signify major changes (5.1.0 is a major release). Bugfix and smaller
releases will continue as normal.

This release includes a very large set of changes from 5.0.0, including a new client protocol
and an overhaul to the frontend code (specifically the JavaScript).

If you're a contributor, take note that there is now a JavaScript test suite. You can run all
test suites with the ``make test`` command.

Protocol Version 3
~~~~~~~~~~~~~~~~~~

Sentry 5.1 removes support for version 1.0 of the protocol, and maintains a compatibility layer
for version 2.0.

Additionally, the following changes apply to the new protocol:

- sentry_version should be sent as '3' (not 3.0).
- Signed messages are no longer supported (signatures are not calculated).
  - sentry_signature is no longer used.
  - sentry_timestamp is no longer used.
- Clients must pass sentry_secret for server-side requests as part of the auth
  header. This check runs in the event that there is no Origin header sent.
  - version 2.0 supports validation of this, version 3 requires it.
- The ``project`` attribute in the JSON packet is no longer required.
- The ``platform`` attribute is now recommended.
- The ``tags`` attribute is now recommended.

Other Changes
~~~~~~~~~~~~~

- Aggregation 'Views' have been removed.
- All streaming components are now powered by Backbone.js.
- Frontend has been updated to Bootstrap 2.1.
- The event stream now includes sparklines representing the last 24 hours of data for each event.
- Trends have greatly improved.
- Grouping events that have identical stacktraces other than the function name (e.g. dynamically generated
  functions) is not possible.
- SiteFilter has been removed, as has the sites plugin.
- If frames are included in a stacktrace that have the attribute ``in_app: false``, they will be hidden by default in
  the details view.
- crossdomain.xml support is now available (see documentation).
- The search feature now uses buffers to better handle write concurrency.
- Early support for WSGI (should be functional) exists as ``sentry.wsgi``.
- Many fixes around cache usage.

Version 5.0.0
-------------

- Variable versions of Django are no longer supported. Django 1.4.x must now be used.
- Public projects are restricted to viewing without being authenticated.
- The default behavior of Sentry is to now use timezone-aware datetimes everywhere.
- Permissions have been refactored to be more precise.


Version 4.10.0
--------------

- A new IssuePlugin base is available.
- Charts have been refactored to show 7 days worth of data.
- django.contrib.staticfiles is now supported.
- django.contrib.messages is now supported.

Version 4.9.0
-------------

Social authentication is now supported!

By configuring several options (documented in the getting started guide), you can allow users to signup and login
with accounts from several social services. Additionally users can associate their existing accounts (via a
new identities panel in their account settings) with any number of these services.

Currently, the following services are supported:

* GitHub
* Twitter
* Facebook
* Google

Version 4.8.0
-------------

Tags are now able to be created dynamically! See the documentation for more details on implementing it inside
of your client.

You can also configure which tags will show up as filters in the sidebar via your project's settings page. By
default all tags will show up.

Version 4.7.0
-------------

User options are now available to plugins. The builtin mail plugin also now takes advantage of them.

- sentry_mail will now use the alert_email option over your account email if specified.
- sentry_mail now allows you to choose which projects to receive alerts for.
- Numeric slugs will no longer return 404s.
- Corrected the repair command with the --owner argument.

Version 4.6.0
-------------

Improvements to the dashboard are trickling in, with this update including:

- Changing "Top Events" to "Trends" (if supported by your RDBMS)
- Time interval selections for both widgets

Plugins now have a new interface for registering themselves. Please see the developer documentation
for notes on how to use ``entry_points``.

Additionally:

- Signed messages are now deprecated. Save yourself some CPU cycles, and rely on SSL.
- A new plugin which tags user's email addresses.
- Several UI cleanups in various areas, such as improvements to the account dropdown and lists of projects/teams.
- Long awaited cleanup/fixes for applying the initial database migrations (sorry MySQL users).
- Initial support for arbitrary event tagging (coming soon to a client near you).

Version 4.5.0
-------------

Builtin plugins have been refactored to be more concise. This includes changes to the
servers, urls, and sites plugins. There is also a new builtin plugin::

  sentry.plugins.sentry_useragents

With these changes, it now makes it even easier to create a basic plugin that just handles extra
"tag"-like data. Take a look at one of the aforementioned plugins for an example.

Additionally:

- The mail plugin now sends additional Sentry-specific headers.
- Signatures are deprecated, and no longer required.
- Several fixes regarding CORS support.

Version 4.4.0
-------------

Two new columns were added to the ``Group`` model:

- ``resolved_at``: The datetime at which this event was marked as resolved.
- ``active_at``:  The datetime at which this event was marked as open.

The dashboard's "New Events" will now use the active_at date rather than the original
first seen date on an event.

Version 4.3.0
-------------

A new global dashboard now exists. The dashboard contains an event graph for all projects which
you have access to, as well as a list of the top events, and new events.

Additionally:

- API endpoints now properly send no-cache headers.
- Added a countdown to update buffers.

Version 4.2.0
-------------

Sentry now has support for buffering a majority of its counters via Redis. For more information, check
the buffer section of the configuration documentation.

- Nearly all race conditions are now handled correctly using distributed cache locks.

Version 4.1.0
-------------

Sentry now maintains full support for CORS requests from external hosts. This means that clients like
raven-js will now able to securely send messages to Sentry, without compromising their secret key.

In addition:

- Trusted domains were removed. These were not fully implemented.
- A new datepicker for selecting ranges of events.
- raven-javascript and raven-ruby are now officially supported clients.
- Added ``sentry repair``.

Version 4.0.0
-------------

Introducing Teams!

Projects are now assigned to a single team, and that team may consist of many members. Additionally
each team may own multiple projects. This makes it much easier to handle permissions across a single
organization that has many projects.

This update also includes initial changes to how filters work. ServerName Filter and SiteFilter are
no longer specified in the ``FILTERS`` setting, but instead are included automatically if you
load the respective ``sentry_servers`` and ``sentry_sites`` plugins.

Additional changes:

- Legacy data format is no longer supported (pre-Raven 1.x)
- API will now validate data before sending it into the queue, enabling better debugging for clients.

Version 3.8.0
-------------

Plugins are now configurable per-project. This makes it easy to install a plugin globally
and allow it to run only on selective projects.

Version 3.7.0
-------------

Several minor fixes, as well as a backwards incompatible change with filters.

All filters must now accept the project argument in the initializer. The signature is
now __init__(request, project).

Version 3.6.0
-------------

This version focuses on improving membership control. It includes the ability to revoke
project members access temporarily (by suspending them), as well as revoking users
(outside of Sentry) via the user.is_active flag.

Additionally, it brings the beginnings of an "invite user" flow, allowing you to
invite users who may or may not already have accounts in the system. We plan to improve
this flow in an upcoming release to allow invitees easy registration within the system
if they don't already have an account.

Version 3.5.0
-------------

Several improvements and additions have been made around the administration, including
performance improvements.

If you're utilizing the queue, the installation guide now recommends you switch off the
database backend, and move to something more efficient (such as Redis).

Version 3.4.0
-------------

Eventlet is no longer used as the default worker for gunicorn, and thus is no longer
installed by default. If you're using the udp worker, or ``send_fake_data`` you MUST
install eventlet yourself. The recommended worker class for gunicorn is now ``gevent``
as it corrects some issues with async queries in psycopg2.

Version 3.3.0
-------------

The queue has been changed from direct Kombu, to utilizing Celery entirely. If you were
already using the queue, the upgrade simply requires you to change "sentry start worker"
to "sentry celeryd".

Version 3.0.0
-------------

Version 3 of Sentry is centered around a restructure of the internal services and
the architecture for running those. It also includes improvements to the plugin architecture.

The upgrade process should be trivial, just be aware that if you were using --config before
you must change the way you pass it so that it's before the subcommand. For example
if you were doing ``sentry start --config...`` the command would now be changed to
``sentry --config... start``.

* Sentry no longer provides the ability to daemonize processes. This should now be
  done at the system level.
* All of Sentry's CLI is now handled through Logan (https://github.com/dcramer/logan),
  which simply pipes commands to Django's internal system utilizing custom configuration.
* Plugins now have a hook for managing some level of permissions (beyond the required defaults).
* The plugin interface (IPlugin) is now documented.
* It is now recommended that clients allow the Sentry server to compute checksums.

Version 2.9.0
-------------

* Plugins must now behave as singletons and be registered with a newly provided
  sentry.plugins.@register decorator.
* The Bugzilla and Redmine extensions are no longer part of Sentry core.
* Added a global overview of projects to the administration.

Version 2.8.0
-------------

* Added an Account Settings panel which allows users to change their name,
  email, and password.
* The default Sentry server now correctly wraps itself in its own middleware.
* Improved Real-time JavaScript.

Version 2.7.0
-------------

* Added first_seen and last_seen to all message filter values.
* Added a new "since" option to the dashboard with a default value of 3 days.

Version 2.6.0
-------------

* The built-in webserver is now powered by gunicorn.
* Cleaned up several admin pages and split them into sub-pages.

Version 2.5.0
-------------

* Corrected some queue behavior.
* Resolve Feed now only resolves items active within current filters.
* Handle unicode characters in POST body for replay request.
* Ensure client side requests run checks on HTTP_REFERER
* Adjust documentation for service settings.

Version 2.4.5
-------------

* Corrected indexing behavior to handle non strings.
* If queuing is enabled the indexer will now queue it's jobs.
* Moved group creation into a transaction.

Version 2.4.4
-------------

* Mail configuration value of send_to now correctly uses ',' as a separator
  (rather than ';').
* Changed rendering of sidebar widgets for all builtin extensions.
* Added an event details slot to the sidebar pane for individual events.

Version 2.4.3
-------------

* Correct some behavior with MySQL on the groups pane.
* Correct generated configuration behavior to use absolute
  paths for run and log folders.

Version 2.4.2
-------------

* Include DSN and member type on projects list grid.

Version 2.4.1
-------------

* Change appearance of resolve states.
* Adjust user management to link username (which is required) and not
  optional fields.

Version 2.4.0
-------------

* Added user management for admins.
* Resolved events should now appear differently.
* Default membership access is now configurable.

Version 2.3.2
-------------

* Maintaining *some* level of support for SQLite.

Version 2.3.1
-------------

* Correct rendering of sites, urls, and servers on details panes.

Version 2.3.0
-------------

* The polling API and JavaScript have been refactored.

  Events now stream in (they generally do not update if they already
  exist), and will maintain correct ordering in the feed.

  This API is available for most sort options, excluding trends.
* The builtin plugin's widgets have been fixed.
* Sampling rates are now configurable.
* Some minor design tweaks.

Version 2.2.5
-------------

* The \|date filter now forces things to UTC (it assumes local time).
* Event templates have been updated to resemble groups.

Version 2.2.4
-------------

* Improve error logging in API.
* Update Celery client code to use new send_encoded interfaces.
* Change JS datetimes to use UTC.
* Force clients which specify version 2.0 or newer to pass identification.
* Better default logging configuration.
* Adjust eventlet to monkey patch the world before any imports happen.
* Adjust default configuration to specify LOG and RUN directories.
* upgrade now correctly handles the delete ghosts argument.

Version 2.2.3
-------------

* Lower font size of counts on event list.
* Align actions to right side (vertical).
* Fix issue with long filters not transforming to selects.

Version 2.2.2
-------------

* Corrected event_id key to contain (project_id, event_id).
* Adjusted project form to default the user to the current user
  when accessed by an admin.
* Change sentry admin to be /manage/ to avoid any unintentional
  conflict with the Django admin.

Version 2.2.1
-------------

* Cleaned up several pages.

Version 2.2.0
-------------

* Sentry has a brand new design utilizing Bootstrap 2.
* Superusers can now create projects for users.

Version 2.1.3
-------------

* Ensure we truncate tokens to 128 characters for SearchDocument.
* Gracefully handle errors with indexing.
* Gracefully handle errors with post_process.
* Gracefully handle errors with regression_signal.
* Fixed priority sort option not activating.

Version 2.1.2
-------------

* Fixed an issue that was causing signals to not be registered.
* Made date the default sort order for aggregate stream.

Version 2.1.1
-------------

* Fixed an issue with indexing pre and post context on templates.

Version 2.1.0
-------------

* ``pytz`` is now a requirement.
* Changed default TIME_ZONE to be "UTC".
* Corrected some issues around how dates were localized.
* Initial implementation of full-text search.
* Fixed sending of regression_signal so it only happens if event
  has been marked as new.
* Changed ProjectMember.get_dsn() to use request.get_host() which
  corrects a bug in some webservers.

Version 2.0.2
-------------

* ``start`` no longer performs ``upgrade`` as its problematic.
* Initial queue usage (optional).
* Fix reference to bookmark_querystring.
* Added DSN to project member details page.

Version 2.0.1
-------------

* Skip logging of south in default server configuration as it proves to be problematic.
* Remove use of deprecated logging handler in default server configuration.
* Run ``upgrade`` as part of ``start``.
* Fix GroupBookmark related_name to be sentry namespaced.
* Correctly handle before_events() hook in polling responses.
* Removed integrated install documentation as it is no longer officially supported.
* Gracefully handle rendering errors with interfaces.
* Correct a bug with default email options.

Version 2.0
-----------

Sentry 2.0 is a major release which contains many new features as well as some large
rearchitecting of the codebase.

If you were previously extending Sentry, it would be wise
to test your extensions before upgrading.

* Added project scoping to all data in sentry.
* Added permissions to projects.
* The authorization header is now X-Sentry-Auth to avoid certain default behaviors such as
  mod_wsgi's "don't pass HTTP Authorization header".
* sentry.client has been removed
* The default key is now base64-encoded.
* sentry.interfaces are now used for coercing and rendering structured data.
* The store endpoint has a new API.
* The from_kwargs method has a new API.
* The ``class_name``, ``traceback``, an ``url`` fields have been removed.
* GroupedMessage was renamed to Group.
* Message was renamed to Event.
* Switched to Bootstrap framework.
* Added "Replay Request" action for events.
* Graphs can now be generated for Projects.
* There is now a trends sort option for aggregated events.
* Added ``sentry manage`` command.
* Sentry now has its own isolated queues (using Kombu).

Version 1.13.5
--------------

* Level filters are now precise (they no longer show their level + messages from higher levels).

Version 1.13.4
--------------

* Updated message details page to resemble look and feel of group details.

Version 1.13.3
--------------

* Added back in the "raw traceback" view.

Version 1.13.2
--------------

* Counts will now render differently with large values (e.g. 13000 will now be 13k)

Version 1.13.1
--------------

* Search by message_id will now display a list of results if there are multiple matches.

Version 1.13.0
--------------

* Deprecated the Sentry client, and added Raven to the as the default builtin.
* Removed Highstock and replaced it with an awesome OPEN SOURCE alternative, jQuery Flot.
* Default Sentry server options should now work out of the box.
* Packaged Google Web Font as part of Sentry.

Version 1.12.2
--------------

* Fixed infinite loop.

Version 1.12.1
--------------

* Stabilize migration schema (solves problem with index creation fail introduced in 1.12.0).

Version 1.12.0
--------------

* Adjusted message_id to include the checksum to avoid situations were the message_id
  that was generated did not exist due to sampling.

Version 1.11.4
--------------

* Several design improvements for group/message details panes.

Version 1.11.3
--------------

* Fixed a bug that was causing exception summary to not show.

Version 1.11.2
--------------

* Cleaned up message and group details pages (adding back some missing information).
* Cleaned up some design around odd margins/padding.

Version 1.11.1
--------------

* Fixed a bug that would cause the admin (and potentially other modules) to get loaded multiple times.

Version 1.11.0
--------------

* Added license headers.
* Removed ``sentry.helpers`` and ``sentry.routers``.
* Global module versions are now cached to avoid continuous path walking and
  import overhead.

Version 1.10.1
--------------

* Fixed an issue that was causing servers to show logger names.

Version 1.10.0
--------------

* You can now pass ``extra={'stack': True}`` to logging methods to capture
  the current frames and their locals.
* Code refactoring in various places related to stack extraction.
* Denormalized graph data in MessageCountByMinute (stores at 5m intervals).
* Denormalized filter counts into MessageFilterValue
* Added message sampling (adapted from Yuri Baburov's patch).
* Added SENTRY_MAIL_LEVEL setting.
* Added SENTRY_MAIL_INCLUDE_LOGGERS setting.
* Added SENTRY_MAIL_EXCLUDE_LOGGERS setting.
* Added the ``level`` argument to the cleanup command.
* The thrashed key is now set correctly in request.sentry.
* Added user information to all messages that have ``request``.
* Changed the hashing function for messages that include
  stacktraces to ignore the ``message`` and line numbers.
* Much improved test coverage.

Version 1.9.0
-------------

* Load the Frequency chart asynchronously.
* Frequency chart no longer shows for SQLite.
* Switch graphing library to Highstock from Highcharts.

Version 1.8.10
--------------

* Ensure dictionary keys are coerced to strings.
* Fixed path to missing_permissions.html.

Version 1.8.9
-------------

* Safely handle unpickling objects that may not have been stored in a
  valid format.

Version 1.8.8
-------------

* Changed ``sentry cleanup`` to use a range query.

Version 1.8.7
-------------

* Added "Clear Feed" option.
* Version information will be read from pkg_resources if possible.
* Cleared up documentation on configuration settings..
* Performance improvements to ``Client.send()``.
* Added default 404/500 pages.
* Added support for Django's LOGIN_URL setting.
* Fixed a memory leak in the client (thanks to Ben Bangert).

Version 1.8.6.2
---------------

* Reverted change which required distribute.
* Cleaned up configuration defaults.

Version 1.8.6.1
---------------

* Include distribute_setup.py in the MANIFEST to ship it in sdists.

Version 1.8.6
-------------

* Corrected an issue which was causing certain settings (like WEB_HOST) to
  not take affect in custom configuration files.
* The Sentry server will now pull in default server settings, as well as
  ~/.sentry/sentry.conf.py if --config is not passed to it.

Version 1.8.5.1
---------------

* Fixed a bug which caused thrashing prevention to not function correctly.
* Corrected an error in transform()'s recursion safety.
* Changed packaging to use Distribute.

Version 1.8.5
-------------

* Pulled test suite out of the Sentry namespace to avoid conflicts in projects.

Version 1.8.4.2
---------------

* Added missing invalid_message_id template.

Version 1.8.4.1
---------------

* Fixed an error that was causing LOG_LEVELS to not display correctly.

Version 1.8.4
-------------

* The Sentry base client will now pass along the timestamp from when the
  message was generated.

Version 1.8.3.1
---------------

* Fixed a case where the client may hit a transaction aborted error when
  transforming variables.

Version 1.8.3
-------------

* Added several settings which were Django specific so that they can be
  configured isolated to the Sentry instance.
* Graceful failover for when a cache backend isnt working properly and
  throttling is enabled.
* Better rendering of non-dict variables when passed within extra data.
* Graceful failover for searching on message_id's that aren't found.

Version 1.8.0
-------------

* Refactored Sentry server to run standalone (sentry --help).

Version 1.7.5
-------------

* Implemented new client/server storage API and signing methods.
* Fixed a bug where accessing __sentry__ would sometimes cause errors on
  certain code paths.

Version 1.7.4
-------------

* Fixed a bug with potential recursion issues.
* Fixed a bug with the storage API and unicode keys.

Version 1.7.3
-------------

* Storage API has better responses when data fails to decode, or
  you send a bad request.
* Documentation improvements for JSON storage API.

Version 1.7.2
-------------

* All strings, lists, tuples, and sets are now shortened before sending
  to the server. Iterable data structures are truncated to the first
  50 items, and strings are truncated to the first 200 characters.

  Both shorteners have configurable values in the settings.

Version 1.7.1
-------------

* Fixed a bug that slipped through with blocktrans usage.

Version 1.7.0
-------------

* Added ``score`` to ``GroupedMessage`` (schema change).
* Added ``MessageIndex`` (schema change).
* Added Async client (thanks to Yuri Baburov).
* Added support for raw_post_data (thanks to Matthew Schinckel).
* django-paging and django-indexer no longer need to be in INSTALLED_APPS.
* Added an index for GroupedMessages.times_seen.
* The ``score`` column will update atomically in PostgreSQL and MySQL.
* Added the frequency sort option.
* Better internationalization support.
* Fixed a bug with Oracle's date truncation support (changed to hh24).
* Respect TIME_ZONE by using auto_now_* on DateTimeField's.
* Tests required Haystack and Celery are now skipped if module is not found.

Version 1.6.10
--------------

* Added JSON support to storage API.
* Changed default client to use JSON format.

Version 1.6.9.1
---------------

* Fixed an issue with encoding to UTF-8 for Haystack.

Version 1.6.9
-------------

* Added URLs to default search parameters.
* Fixed a bug to ensure template information is only added if its the correct loader

Version 1.6.8.1
---------------

* Search will now show when unauthenticated (e.g. when SENTRY_PUBLIC is enabled)

Version 1.6.8
-------------

* Search no longer allows filters.
* Search no longer allows arbitrary queries without Haystack.
* Added logger, level, site, server, and url to search index.
* Haystack has been updated for further flexibility.
* SearchFilter is now unused (you should update your configs).

Version 1.6.7
-------------

* Moved static media into /static/.
* Added serve_static view to handle static media solely within Sentry.
* Added SENTRY_STATIC_URL_PREFIX setting.

Version 1.6.6
-------------

* setup.py install will no longer install example_project.
* Fixed an issue where __sentry__ would be called even if it wasn't a callable.
* Fixed an issue where transactions would attempt a rollback when not managed while creating
  the sort index.

Version 1.8.8
-------------

* Set a last_message_id so when thrashing is hit there is still a point of reference for tracing.
* Check correct permissions for Sentry.

Version 1.6.4
-------------

* Fixed a memory leak due to TextNode's being created from leading whitespace in realtime packets.

Version 1.6.3
-------------

* Fixed a critical bug in the Sentry JS namespace preventing it from loading.

Version 1.6.2
-------------

* LogHandler will attempt to pick up the request automatically using SentryLogMiddleware.
* Updated AJAX CSRF support for Django 1.2.5.
* request.sentry is now set in any event which has request as part of the parameters.

Version 1.6.0
-------------

* Added message references (uuid's) as message_id in Message
* Fixed css compatibility issues with TextWidget
* SearchFilter now allows searching by message reference id
* Added Sentry404CatchMiddleware
* Added SentryResponseErrorIdMiddleware
* The `request` argument can now be passed into any ``create_from_`` method.

(History beyond 1.6.0 is not present)<|MERGE_RESOLUTION|>--- conflicted
+++ resolved
@@ -9,7 +9,8 @@
 - [BREAKING] Quotas must now instantiate RateLimited and NotRateLimited return values.
 - [BREAKING] Redis quota implementations now return BasicRedisQuota instead of tuples.
 - Commits using the ``Fixes SHORTID`` annotation will now be tracked appropriately.
-<<<<<<< HEAD
+- Release functionality is now detected at a project level to enable various features.
+- Added basic encryption facilities (``sentry.utils.encryption``).
 
 API Changes
 ~~~~~~~~~~~
@@ -17,12 +18,6 @@
 - Added OrganizationReleasesEndpoint.
 - Added context type ``app`` for cocoa events.
 - Added ``assignedTo`` param to ``/projects/{org}/{project}/issues/``.
-=======
-- Release functionality is now detected at a project level to enable various features.
-- Added OrganizationReleasesEndpoint
-- Added context type app for cocoa events
-- Added basic encryption facilities (``sentry.utils.encryption``).
->>>>>>> 4899316b
 
 Schema Changes
 ~~~~~~~~~~~~~~
